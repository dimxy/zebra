//! `start` subcommand - entry point for starting a zebra node
//!
//! ## Application Structure
//!
//! A zebra node consists of the following services and tasks:
//!
//! Peers:
//!  * Peer Connection Pool Service
//!    * primary external interface for outbound requests from this node to remote peers
//!    * accepts requests from services and tasks in this node, and sends them to remote peers
//!  * Peer Discovery Service
//!    * maintains a list of peer addresses, and connection priority metadata
//!    * discovers new peer addresses from existing peer connections
//!    * initiates new outbound peer connections in response to demand from tasks within this node
//!
//! Blocks & Mempool Transactions:
//!  * Consensus Service
//!    * handles all validation logic for the node
//!    * verifies blocks using zebra-chain, then stores verified blocks in zebra-state
//!    * verifies mempool and block transactions using zebra-chain and zebra-script,
//!      and returns verified mempool transactions for mempool storage
//!  * Groth16 Parameters Download Task
//!    * downloads the Sprout and Sapling Groth16 circuit parameter files
//!    * finishes when the download is complete and the download file hashes have been checked
//!  * Inbound Service
//!    * primary external interface for inbound peer requests to this node
//!    * handles requests from peers for network data, chain data, and mempool transactions
//!    * spawns download and verify tasks for each gossiped block
//!    * sends gossiped transactions to the mempool service
//!
//! Blocks:
//!  * Sync Task
//!    * runs in the background and continuously queries the network for
//!      new blocks to be verified and added to the local state
//!    * spawns download and verify tasks for each crawled block
//!  * State Service
//!    * contextually verifies blocks
//!    * handles in-memory storage of multiple non-finalized chains
//!    * handles permanent storage of the best finalized chain
//!  * Old State Version Cleanup Task
//!    * deletes outdated state versions
//!  * Block Gossip Task
//!    * runs in the background and continuously queries the state for
//!      newly committed blocks to be gossiped to peers
//!  * Progress Task
//!    * logs progress towards the chain tip
//!
//! Mempool Transactions:
//!  * Mempool Service
//!    * activates when the syncer is near the chain tip
//!    * spawns download and verify tasks for each crawled or gossiped transaction
//!    * handles in-memory storage of unmined transactions
//!  * Queue Checker Task
//!    * runs in the background, polling the mempool to store newly verified transactions
//!  * Transaction Gossip Task
//!    * runs in the background and gossips newly added mempool transactions
//!      to peers
//!
//! Remote Procedure Calls:
//!  * JSON-RPC Service
//!    * answers RPC client requests using the State Service and Mempool Service
//!    * submits client transactions to the node's mempool
//!
//! Zebra also has diagnostic support
//! * [metrics](https://github.com/ZcashFoundation/zebra/blob/main/book/src/user/metrics.md)
//! * [tracing](https://github.com/ZcashFoundation/zebra/blob/main/book/src/user/tracing.md)
//!
//! Some of the diagnostic features are optional, and need to be enabled at compile-time.

use abscissa_core::{config, Command, FrameworkError, Options, Runnable};
use color_eyre::eyre::{eyre, Report};
use futures::FutureExt;
use tokio::{pin, select, sync::oneshot};
use tower::{builder::ServiceBuilder, util::BoxService};
use tracing_futures::Instrument;
use std::sync::Arc;

use zebra_rpc::server::RpcServer;

use crate::{
    application::app_version,
    components::{
        inbound::{self, InboundSetupData},
        mempool::{self, Mempool},
        sync::{self, show_block_chain_progress},
        tokio::{RuntimeRun, TokioComponent},
        ChainSync, Inbound,
    },
    config::ZebradConfig,
    prelude::*,
};

use std::sync::Arc;

/// `start` subcommand
#[derive(Command, Debug, Options)]
pub struct StartCmd {
    /// Filter strings which override the config file and defaults
    #[options(free, help = "tracing filters which override the zebrad.toml config")]
    filters: Vec<String>,
}

impl StartCmd {
    async fn start(&self) -> Result<(), Report> {
        let config = app_config().clone();
        info!(?config);

        info!("initializing node state");
        let (state_service, read_only_state_service, latest_chain_tip, chain_tip_change) =
            zebra_state::init(config.state.clone(), config.network.network);
        let state = ServiceBuilder::new()
            .buffer(Self::state_buffer_bound())
            .service(state_service);

        info!("initializing network");
        // The service that our node uses to respond to requests by peers. The
        // load_shed middleware ensures that we reduce the size of the peer set
        // in response to excess load.
        let (setup_tx, setup_rx) = oneshot::channel();
        let inbound = ServiceBuilder::new()
            .load_shed()
            .buffer(inbound::downloads::MAX_INBOUND_CONCURRENCY)
            .service(Inbound::new(
                config.sync.full_verify_concurrency_limit,
                setup_rx,
            ));

        let (peer_set, address_book, inbound_conns) =
            zebra_network::init(config.network.clone(), inbound, latest_chain_tip.clone()).await;

        info!("initializing verifiers");
        let (chain_verifier, tx_verifier, mut groth16_download_handle, max_checkpoint_height) =
            zebra_consensus::chain::init(
                config.consensus.clone(),
                config.network.network,
                state.clone(),
                config.consensus.debug_skip_parameter_preload,
            )
            .await;

        info!("initializing syncer");
        let (syncer, sync_status) = ChainSync::new(
            &config,
            max_checkpoint_height,
            peer_set.clone(),
            chain_verifier.clone(),
            state.clone(),
            latest_chain_tip.clone(),
        );

        info!("initializing mempool");
        let (mempool, mempool_transaction_receiver) = Mempool::new(
            &config.mempool,
            peer_set.clone(),
            state.clone(),
            tx_verifier,
            sync_status.clone(),
            latest_chain_tip.clone(),
            chain_tip_change.clone(),
            config.network.network,
        );
        let mempool = BoxService::new(mempool);
        let mempool = ServiceBuilder::new()
            .buffer(mempool::downloads::MAX_INBOUND_CONCURRENCY)
            .service(mempool);

        // Launch RPC server
        let (rpc_task_handle, rpc_tx_queue_task_handle) = RpcServer::spawn(
            config.rpc,
            app_version(),
            mempool.clone(),
            read_only_state_service,
            latest_chain_tip.clone(),
            config.network.network,
            Arc::clone(&address_book),
<<<<<<< HEAD
            Arc::clone(&inbound_conns),
=======
>>>>>>> 493dd2b8
        );

        let setup_data = InboundSetupData {
            address_book,
            block_download_peer_set: peer_set.clone(),
            block_verifier: chain_verifier,
            mempool: mempool.clone(),
            state,
            latest_chain_tip: latest_chain_tip.clone(),
        };
        setup_tx
            .send(setup_data)
            .map_err(|_| eyre!("could not send setup data to inbound service"))?;

        let syncer_task_handle = tokio::spawn(syncer.sync().in_current_span());

        let block_gossip_task_handle = tokio::spawn(
            sync::gossip_best_tip_block_hashes(
                sync_status.clone(),
                chain_tip_change.clone(),
                peer_set.clone(),
            )
            .in_current_span(),
        );

        let mempool_crawler_task_handle = mempool::Crawler::spawn(
            &config.mempool,
            peer_set.clone(),
            mempool.clone(),
            sync_status.clone(),
            chain_tip_change,
        );

        let mempool_queue_checker_task_handle = mempool::QueueChecker::spawn(mempool.clone());

        let tx_gossip_task_handle = tokio::spawn(
            mempool::gossip_mempool_transaction_id(mempool_transaction_receiver, peer_set)
                .in_current_span(),
        );

        let progress_task_handle = tokio::spawn(
            show_block_chain_progress(config.network.network, latest_chain_tip, sync_status)
                .in_current_span(),
        );

        let mut old_databases_task_handle =
            zebra_state::check_and_delete_old_databases(config.state.clone());

        info!("spawned initial Zebra tasks");

        // TODO: put tasks into an ongoing FuturesUnordered and a startup FuturesUnordered?

        // ongoing tasks
        pin!(rpc_task_handle);
        pin!(rpc_tx_queue_task_handle);
        pin!(syncer_task_handle);
        pin!(block_gossip_task_handle);
        pin!(mempool_crawler_task_handle);
        pin!(mempool_queue_checker_task_handle);
        pin!(tx_gossip_task_handle);
        pin!(progress_task_handle);

        // startup tasks
        let groth16_download_handle_fused = (&mut groth16_download_handle).fuse();
        pin!(groth16_download_handle_fused);
        let old_databases_task_handle_fused = (&mut old_databases_task_handle).fuse();
        pin!(old_databases_task_handle_fused);

        // Wait for tasks to finish
        let exit_status = loop {
            let mut exit_when_task_finishes = true;

            let result = select! {
                rpc_result = &mut rpc_task_handle => {
                    rpc_result
                        .expect("unexpected panic in the rpc task");
                    info!("rpc task exited");
                    Ok(())
                }

                rpc_tx_queue_result = &mut rpc_tx_queue_task_handle => {
                    rpc_tx_queue_result
                        .expect("unexpected panic in the rpc transaction queue task");
                    info!("rpc transaction queue task exited");
                    Ok(())
                }

                sync_result = &mut syncer_task_handle => sync_result
                    .expect("unexpected panic in the syncer task")
                    .map(|_| info!("syncer task exited")),

                block_gossip_result = &mut block_gossip_task_handle => block_gossip_result
                    .expect("unexpected panic in the chain tip block gossip task")
                    .map(|_| info!("chain tip block gossip task exited"))
                    .map_err(|e| eyre!(e)),

                mempool_crawl_result = &mut mempool_crawler_task_handle => mempool_crawl_result
                    .expect("unexpected panic in the mempool crawler")
                    .map(|_| info!("mempool crawler task exited"))
                    .map_err(|e| eyre!(e)),

                mempool_queue_result = &mut mempool_queue_checker_task_handle => mempool_queue_result
                    .expect("unexpected panic in the mempool queue checker")
                    .map(|_| info!("mempool queue checker task exited"))
                    .map_err(|e| eyre!(e)),

                tx_gossip_result = &mut tx_gossip_task_handle => tx_gossip_result
                    .expect("unexpected panic in the transaction gossip task")
                    .map(|_| info!("transaction gossip task exited"))
                    .map_err(|e| eyre!(e)),

                progress_result = &mut progress_task_handle => {
                    progress_result
                        .expect("unexpected panic in the chain progress task");
                    info!("chain progress task exited");
                    Ok(())
                }

                // Unlike other tasks, we expect the download task to finish while Zebra is running.
                groth16_download_result = &mut groth16_download_handle_fused => {
                    groth16_download_result
                        .unwrap_or_else(|_| panic!(
                            "unexpected panic in the Groth16 pre-download and check task. {}",
                            zebra_consensus::groth16::Groth16Parameters::failure_hint())
                        );

                    exit_when_task_finishes = false;
                    Ok(())
                }

                // The same for the old databases task, we expect it to finish while Zebra is running.
                old_databases_result = &mut old_databases_task_handle_fused => {
                    old_databases_result
                        .unwrap_or_else(|_| panic!(
                            "unexpected panic deleting old database directories"));

                    exit_when_task_finishes = false;
                    Ok(())
                }
            };

            // Stop Zebra if a task finished and returned an error,
            // or if an ongoing task exited.
            if let Err(err) = result {
                break Err(err);
            }

            if exit_when_task_finishes {
                break Ok(());
            }
        };

        info!("exiting Zebra because an ongoing task exited: stopping other tasks");

        // ongoing tasks
        rpc_task_handle.abort();
        rpc_tx_queue_task_handle.abort();
        syncer_task_handle.abort();
        block_gossip_task_handle.abort();
        mempool_crawler_task_handle.abort();
        mempool_queue_checker_task_handle.abort();
        tx_gossip_task_handle.abort();
        progress_task_handle.abort();

        // startup tasks
        groth16_download_handle.abort();
        old_databases_task_handle.abort();

        exit_status
    }

    /// Returns the bound for the state service buffer,
    /// based on the configurations of the services that use the state concurrently.
    fn state_buffer_bound() -> usize {
        let config = app_config().clone();

        // Ignore the checkpoint verify limit, because it is very large.
        //
        // TODO: do we also need to account for concurrent use across services?
        //       we could multiply the maximum by 3/2, or add a fixed constant
        [
            config.sync.download_concurrency_limit,
            config.sync.full_verify_concurrency_limit,
            inbound::downloads::MAX_INBOUND_CONCURRENCY,
            mempool::downloads::MAX_INBOUND_CONCURRENCY,
        ]
        .into_iter()
        .max()
        .unwrap()
    }
}

impl Runnable for StartCmd {
    /// Start the application.
    fn run(&self) {
        info!("Starting zebrad");
        let rt = app_writer()
            .state_mut()
            .components
            .get_downcast_mut::<TokioComponent>()
            .expect("TokioComponent should be available")
            .rt
            .take();

        rt.expect("runtime should not already be taken")
            .run(self.start());

        info!("stopping zebrad");
    }
}

impl config::Override<ZebradConfig> for StartCmd {
    // Process the given command line options, overriding settings from
    // a configuration file using explicit flags taken from command-line
    // arguments.
    fn override_config(&self, mut config: ZebradConfig) -> Result<ZebradConfig, FrameworkError> {
        if !self.filters.is_empty() {
            config.tracing.filter = Some(self.filters.join(","));
        }

        Ok(config)
    }
}<|MERGE_RESOLUTION|>--- conflicted
+++ resolved
@@ -173,10 +173,7 @@
             latest_chain_tip.clone(),
             config.network.network,
             Arc::clone(&address_book),
-<<<<<<< HEAD
             Arc::clone(&inbound_conns),
-=======
->>>>>>> 493dd2b8
         );
 
         let setup_data = InboundSetupData {
