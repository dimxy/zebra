--- conflicted
+++ resolved
@@ -55,12 +55,7 @@
     assert_eq!(result, Ok(ordered_utxo));
 }
 
-<<<<<<< HEAD
 /// Check that unshielded, mature spends of coinbase transparent outputs succeed.
-=======
-/// Check that non-shielded spends of coinbase transparent outputs fail.
-#[ignore] // Coinbase transparent spending is allowed in Komodo
->>>>>>> b77f3293
 #[test]
 fn accept_unshielded_mature_coinbase_utxo_spend() {
     zebra_test::init();
