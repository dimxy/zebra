//! A JSON-RPC 1.0 & 2.0 endpoint for Zebra.
//!
//! This endpoint is compatible with clients that incorrectly send
//! `"jsonrpc" = 1.0` fields in JSON-RPC 1.0 requests,
//! such as `lightwalletd`.
//!
//! See the full list of
//! [Differences between JSON-RPC 1.0 and 2.0.](https://www.simple-is-better.org/rpc/#differences-between-1-0-and-2-0)

use std::sync::Arc;

use jsonrpc_core::{Compatibility, MetaIoHandler};
use jsonrpc_http_server::ServerBuilder;
use tokio::task::JoinHandle;
use tower::{buffer::Buffer, Service, util::BoxService};
use tracing::*;
use tracing_futures::Instrument;

use zebra_chain::{chain_tip::ChainTip, parameters::Network};
use zebra_node_services::{mempool, BoxError};
use zebra_network::AddressBook;

use crate::{
    config::Config,
    methods::{Rpc, RpcImpl},
    server::{compatibility::FixHttpRequestMiddleware, tracing_middleware::TracingMiddleware},
};

pub use zebra_network::AddressBook;
pub use zebra_network::address_book::InboundConns;
use std::sync::Arc;

pub mod compatibility;
mod tracing_middleware;

/// Zebra RPC Server
#[derive(Clone, Debug)]
pub struct RpcServer;

impl RpcServer {
    /// Start a new RPC server endpoint
    pub fn spawn<Version, Mempool, State, Tip>(
        config: Config,
        app_version: Version,
        mempool: Buffer<Mempool, mempool::Request>,
        state: State,
        latest_chain_tip: Tip,
        network: Network,
        address_book: Arc<std::sync::Mutex<AddressBook>>,
<<<<<<< HEAD
        inbound_conns: Arc<std::sync::Mutex<InboundConns>>,
=======
>>>>>>> 185cf64a
    ) -> (JoinHandle<()>, JoinHandle<()>)
    where
        Version: ToString,
        Mempool: tower::Service<mempool::Request, Response = mempool::Response, Error = BoxError>
            + 'static,
        Mempool::Future: Send,
        State: Service<
                zebra_state::ReadRequest,
                Response = zebra_state::ReadResponse,
                Error = zebra_state::BoxError,
            > + Clone
            + Send
            + Sync
            + 'static,
        State::Future: Send,
        Tip: ChainTip + Clone + Send + Sync + 'static,
    {
        if let Some(listen_addr) = config.listen_addr {
            info!("Trying to open RPC endpoint at {}...", listen_addr,);

            // Initialize the rpc methods with the zebra version
            let (rpc_impl, rpc_tx_queue_task_handle) =
<<<<<<< HEAD
                RpcImpl::new(app_version, mempool, state, latest_chain_tip, network, address_book, inbound_conns);
=======
                RpcImpl::new(app_version, mempool, state, latest_chain_tip, network, address_book);
>>>>>>> 185cf64a

            // Create handler compatible with V1 and V2 RPC protocols
            let mut io: MetaIoHandler<(), _> =
                MetaIoHandler::new(Compatibility::Both, TracingMiddleware);
            io.extend_with(rpc_impl.to_delegate());

            let server = ServerBuilder::new(io)
                // use the same tokio executor as the rest of Zebra
                .event_loop_executor(tokio::runtime::Handle::current())
                .threads(1)
                // TODO: disable this security check if we see errors from lightwalletd.
                //.allowed_hosts(DomainsValidation::Disabled)
                .request_middleware(FixHttpRequestMiddleware)
                .start_http(&listen_addr)
                .expect("Unable to start RPC server");

            // The server is a blocking task, so we need to spawn it on a blocking thread.
            let span = Span::current();
            let server = move || {
                span.in_scope(|| {
                    info!("Opened RPC endpoint at {}", server.address());

                    server.wait();

                    info!("Stopping RPC endpoint");
                })
            };

            (
                tokio::task::spawn_blocking(server),
                rpc_tx_queue_task_handle,
            )
        } else {
            // There is no RPC port, so the RPC tasks do nothing.
            (
                tokio::task::spawn(futures::future::pending().in_current_span()),
                tokio::task::spawn(futures::future::pending().in_current_span()),
            )
        }
    }
}<|MERGE_RESOLUTION|>--- conflicted
+++ resolved
@@ -18,7 +18,6 @@
 
 use zebra_chain::{chain_tip::ChainTip, parameters::Network};
 use zebra_node_services::{mempool, BoxError};
-use zebra_network::AddressBook;
 
 use crate::{
     config::Config,
@@ -28,7 +27,6 @@
 
 pub use zebra_network::AddressBook;
 pub use zebra_network::address_book::InboundConns;
-use std::sync::Arc;
 
 pub mod compatibility;
 mod tracing_middleware;
@@ -47,10 +45,7 @@
         latest_chain_tip: Tip,
         network: Network,
         address_book: Arc<std::sync::Mutex<AddressBook>>,
-<<<<<<< HEAD
         inbound_conns: Arc<std::sync::Mutex<InboundConns>>,
-=======
->>>>>>> 185cf64a
     ) -> (JoinHandle<()>, JoinHandle<()>)
     where
         Version: ToString,
@@ -73,11 +68,7 @@
 
             // Initialize the rpc methods with the zebra version
             let (rpc_impl, rpc_tx_queue_task_handle) =
-<<<<<<< HEAD
                 RpcImpl::new(app_version, mempool, state, latest_chain_tip, network, address_book, inbound_conns);
-=======
-                RpcImpl::new(app_version, mempool, state, latest_chain_tip, network, address_book);
->>>>>>> 185cf64a
 
             // Create handler compatible with V1 and V2 RPC protocols
             let mut io: MetaIoHandler<(), _> =
