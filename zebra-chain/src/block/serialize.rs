--- conflicted
+++ resolved
@@ -75,21 +75,16 @@
         let previous_block_hash = Hash::zcash_deserialize(&mut reader)?;
 
         // exception for genesis block for KMD (could be any version, not only 4)
-        let possible_genesis: bool = previous_block_hash == Hash([0; 32]);
+        let possible_genesis: bool = previous_block_hash == Hash([0; 32]);  // TODO: maybe check coinbase_height?
 
         // # Consensus
         //
         // > The block version number MUST be greater than or equal to 4.
         //
         // https://zips.z.cash/protocol/protocol.pdf#blockheader
-<<<<<<< HEAD
-        if !possible_genesis && version < 4 {
-            return Err(SerializationError::Parse("version must be at least 4"));
-=======
-        if version < 4 {
+        if !possible_genesis && version < 4 {       // TODO: why possible_genesis?
             println!("got block version {}", version);
             return Err(SerializationError::Parse("version must be at least 4 "));
->>>>>>> 1ba12539
         }
 
         Ok(Header {
