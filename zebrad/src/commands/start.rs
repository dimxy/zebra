//! `start` subcommand - entry point for starting a zebra node
//!
//! ## Application Structure
//!
//! A zebra node consists of the following services and tasks:
//!
//! Peers:
//!  * Peer Connection Pool Service
//!    * primary external interface for outbound requests from this node to remote peers
//!    * accepts requests from services and tasks in this node, and sends them to remote peers
//!  * Peer Discovery Service
//!    * maintains a list of peer addresses, and connection priority metadata
//!    * discovers new peer addresses from existing peer connections
//!    * initiates new outbound peer connections in response to demand from tasks within this node
//!
//! Blocks & Mempool Transactions:
//!  * Consensus Service
//!    * handles all validation logic for the node
//!    * verifies blocks using zebra-chain, then stores verified blocks in zebra-state
//!    * verifies mempool and block transactions using zebra-chain and zebra-script,
//!      and returns verified mempool transactions for mempool storage
//!  * Groth16 Parameters Download Task
//!    * downloads the Sprout and Sapling Groth16 circuit parameter files
//!    * finishes when the download is complete and the download file hashes have been checked
//!  * Inbound Service
//!    * primary external interface for inbound peer requests to this node
//!    * handles requests from peers for network data, chain data, and mempool transactions
//!    * spawns download and verify tasks for each gossiped block
//!    * sends gossiped transactions to the mempool service
//!
//! Blocks:
//!  * Sync Task
//!    * runs in the background and continuously queries the network for
//!      new blocks to be verified and added to the local state
//!    * spawns download and verify tasks for each crawled block
//!  * State Service
//!    * contextually verifies blocks
//!    * handles in-memory storage of multiple non-finalized chains
//!    * handles permanent storage of the best finalized chain
//!  * Old State Version Cleanup Task
//!    * deletes outdated state versions
//!  * Block Gossip Task
//!    * runs in the background and continuously queries the state for
//!      newly committed blocks to be gossiped to peers
//!  * Progress Task
//!    * logs progress towards the chain tip
//!
//! Mempool Transactions:
//!  * Mempool Service
//!    * activates when the syncer is near the chain tip
//!    * spawns download and verify tasks for each crawled or gossiped transaction
//!    * handles in-memory storage of unmined transactions
//!  * Queue Checker Task
//!    * runs in the background, polling the mempool to store newly verified transactions
//!  * Transaction Gossip Task
//!    * runs in the background and gossips newly added mempool transactions
//!      to peers
//!
//! Remote Procedure Calls:
//!  * JSON-RPC Service
//!    * answers RPC client requests using the State Service and Mempool Service
//!    * submits client transactions to the node's mempool
//!
//! Zebra also has diagnostic support
//! * [metrics](https://github.com/ZcashFoundation/zebra/blob/main/book/src/user/metrics.md)
//! * [tracing](https://github.com/ZcashFoundation/zebra/blob/main/book/src/user/tracing.md)
//!
//! Some of the diagnostic features are optional, and need to be enabled at compile-time.

use abscissa_core::{config, Command, FrameworkError, Options, Runnable};
use color_eyre::eyre::{eyre, Report};
use futures::FutureExt;
use tokio::{pin, select, sync::oneshot};
use tower::{builder::ServiceBuilder, util::BoxService};
use tracing_futures::Instrument;
use std::sync::Arc;

use zebra_rpc::server::RpcServer;

use crate::{
    application::app_version,
    components::{
        inbound::{self, InboundSetupData},
        mempool::{self, Mempool},
        sync::{self, show_block_chain_progress},
        tokio::{RuntimeRun, TokioComponent},
        ChainSync, Inbound,
    },
    config::ZebradConfig,
    prelude::*,
};

use std::sync::Arc;

/// `start` subcommand
#[derive(Command, Debug, Options)]
pub struct StartCmd {
    /// Filter strings which override the config file and defaults
    #[options(free, help = "tracing filters which override the zebrad.toml config")]
    filters: Vec<String>,
}

impl StartCmd {
    async fn start(&self) -> Result<(), Report> {
        let config = app_config().clone();
        info!(?config);

        info!("initializing node state");
        let (state_service, read_only_state_service, latest_chain_tip, chain_tip_change) =
            zebra_state::init(config.state.clone(), config.network.network);
        let state = ServiceBuilder::new()
            .buffer(Self::state_buffer_bound())
            .service(state_service);

        info!("initializing network");
        // The service that our node uses to respond to requests by peers. The
        // load_shed middleware ensures that we reduce the size of the peer set
        // in response to excess load.
        let (setup_tx, setup_rx) = oneshot::channel();
        let inbound = ServiceBuilder::new()
            .load_shed()
            .buffer(inbound::downloads::MAX_INBOUND_CONCURRENCY)
            .service(Inbound::new(
                config.sync.full_verify_concurrency_limit,
                setup_rx,
            ));

        let (peer_set, address_book, inbound_conns) =
            zebra_network::init(config.network.clone(), inbound, latest_chain_tip.clone()).await;

        info!("initializing verifiers");
        let (chain_verifier, tx_verifier, mut groth16_download_handle, max_checkpoint_height) =
            zebra_consensus::chain::init(
                config.consensus.clone(),
                config.network.network,
                state.clone(),
                config.consensus.debug_skip_parameter_preload,
            )
            .await;

        info!("initializing syncer");
        let (syncer, sync_status) = ChainSync::new(
            &config,
            max_checkpoint_height,
            peer_set.clone(),
            chain_verifier.clone(),
            state.clone(),
            latest_chain_tip.clone(),
        );

        info!("initializing mempool");
        let (mempool, mempool_transaction_receiver) = Mempool::new(
            &config.mempool,
            peer_set.clone(),
            state.clone(),
            tx_verifier,
            sync_status.clone(),
            latest_chain_tip.clone(),
            chain_tip_change.clone(),
        );
        let mempool = BoxService::new(mempool);
        let mempool = ServiceBuilder::new()
            .buffer(mempool::downloads::MAX_INBOUND_CONCURRENCY)
            .service(mempool);

        // Launch RPC server
        let (rpc_task_handle, rpc_tx_queue_task_handle) = RpcServer::spawn(
            config.rpc,
            app_version(),
            mempool.clone(),
            read_only_state_service,
            latest_chain_tip.clone(),
            config.network.network,
            Arc::clone(&address_book),
<<<<<<< HEAD
            Arc::clone(&inbound_conns),
=======
>>>>>>> 185cf64a
        );

        let setup_data = InboundSetupData {
            address_book,
            block_download_peer_set: peer_set.clone(),
            block_verifier: chain_verifier,
            mempool: mempool.clone(),
            state,
            latest_chain_tip: latest_chain_tip.clone(),
        };
        setup_tx
            .send(setup_data)
            .map_err(|_| eyre!("could not send setup data to inbound service"))?;

        let syncer_task_handle = tokio::spawn(syncer.sync().in_current_span());

        let block_gossip_task_handle = tokio::spawn(
            sync::gossip_best_tip_block_hashes(
                sync_status.clone(),
                chain_tip_change.clone(),
                peer_set.clone(),
            )
            .in_current_span(),
        );

        let mempool_crawler_task_handle = mempool::Crawler::spawn(
            &config.mempool,
            peer_set.clone(),
            mempool.clone(),
            sync_status.clone(),
            chain_tip_change,
        );

        let mempool_queue_checker_task_handle = mempool::QueueChecker::spawn(mempool.clone());

        let tx_gossip_task_handle = tokio::spawn(
            mempool::gossip_mempool_transaction_id(mempool_transaction_receiver, peer_set)
                .in_current_span(),
        );

        let progress_task_handle = tokio::spawn(
            show_block_chain_progress(config.network.network, latest_chain_tip, sync_status)
                .in_current_span(),
        );

        let mut old_databases_task_handle =
            zebra_state::check_and_delete_old_databases(config.state.clone());

        info!("spawned initial Zebra tasks");

        // TODO: put tasks into an ongoing FuturesUnordered and a startup FuturesUnordered?

        // ongoing tasks
        pin!(rpc_task_handle);
        pin!(rpc_tx_queue_task_handle);
        pin!(syncer_task_handle);
        pin!(block_gossip_task_handle);
        pin!(mempool_crawler_task_handle);
        pin!(mempool_queue_checker_task_handle);
        pin!(tx_gossip_task_handle);
        pin!(progress_task_handle);

        // startup tasks
        let groth16_download_handle_fused = (&mut groth16_download_handle).fuse();
        pin!(groth16_download_handle_fused);
        let old_databases_task_handle_fused = (&mut old_databases_task_handle).fuse();
        pin!(old_databases_task_handle_fused);

        // Wait for tasks to finish
        let exit_status = loop {
            let mut exit_when_task_finishes = true;

            let result = select! {
                rpc_result = &mut rpc_task_handle => {
                    rpc_result
                        .expect("unexpected panic in the rpc task");
                    info!("rpc task exited");
                    Ok(())
                }

                rpc_tx_queue_result = &mut rpc_tx_queue_task_handle => {
                    rpc_tx_queue_result
                        .expect("unexpected panic in the rpc transaction queue task");
                    info!("rpc transaction queue task exited");
                    Ok(())
                }

                sync_result = &mut syncer_task_handle => sync_result
                    .expect("unexpected panic in the syncer task")
                    .map(|_| info!("syncer task exited")),

                block_gossip_result = &mut block_gossip_task_handle => block_gossip_result
                    .expect("unexpected panic in the chain tip block gossip task")
                    .map(|_| info!("chain tip block gossip task exited"))
                    .map_err(|e| eyre!(e)),

                mempool_crawl_result = &mut mempool_crawler_task_handle => mempool_crawl_result
                    .expect("unexpected panic in the mempool crawler")
                    .map(|_| info!("mempool crawler task exited"))
                    .map_err(|e| eyre!(e)),

                mempool_queue_result = &mut mempool_queue_checker_task_handle => mempool_queue_result
                    .expect("unexpected panic in the mempool queue checker")
                    .map(|_| info!("mempool queue checker task exited"))
                    .map_err(|e| eyre!(e)),

                tx_gossip_result = &mut tx_gossip_task_handle => tx_gossip_result
                    .expect("unexpected panic in the transaction gossip task")
                    .map(|_| info!("transaction gossip task exited"))
                    .map_err(|e| eyre!(e)),

                progress_result = &mut progress_task_handle => {
                    progress_result
                        .expect("unexpected panic in the chain progress task");
                    info!("chain progress task exited");
                    Ok(())
                }

                // Unlike other tasks, we expect the download task to finish while Zebra is running.
                groth16_download_result = &mut groth16_download_handle_fused => {
                    groth16_download_result
                        .unwrap_or_else(|_| panic!(
                            "unexpected panic in the Groth16 pre-download and check task. {}",
                            zebra_consensus::groth16::Groth16Parameters::failure_hint())
                        );

                    exit_when_task_finishes = false;
                    Ok(())
                }

                // The same for the old databases task, we expect it to finish while Zebra is running.
                old_databases_result = &mut old_databases_task_handle_fused => {
                    old_databases_result
                        .unwrap_or_else(|_| panic!(
                            "unexpected panic deleting old database directories"));

                    exit_when_task_finishes = false;
                    Ok(())
                }
            };

            // Stop Zebra if a task finished and returned an error,
            // or if an ongoing task exited.
            if let Err(err) = result {
                break Err(err);
            }

            if exit_when_task_finishes {
                break Ok(());
            }
        };

        info!("exiting Zebra because an ongoing task exited: stopping other tasks");

        // ongoing tasks
        rpc_task_handle.abort();
        rpc_tx_queue_task_handle.abort();
        syncer_task_handle.abort();
        block_gossip_task_handle.abort();
        mempool_crawler_task_handle.abort();
        mempool_queue_checker_task_handle.abort();
        tx_gossip_task_handle.abort();
        progress_task_handle.abort();

        // startup tasks
        groth16_download_handle.abort();
        old_databases_task_handle.abort();

        exit_status
    }

    /// Returns the bound for the state service buffer,
    /// based on the configurations of the services that use the state concurrently.
    fn state_buffer_bound() -> usize {
        let config = app_config().clone();

        // Ignore the checkpoint verify limit, because it is very large.
        //
        // TODO: do we also need to account for concurrent use across services?
        //       we could multiply the maximum by 3/2, or add a fixed constant
        [
            config.sync.download_concurrency_limit,
            config.sync.full_verify_concurrency_limit,
            inbound::downloads::MAX_INBOUND_CONCURRENCY,
            mempool::downloads::MAX_INBOUND_CONCURRENCY,
        ]
        .into_iter()
        .max()
        .unwrap()
    }
}

impl Runnable for StartCmd {
    /// Start the application.
    fn run(&self) {
        info!("Starting zebrad");
        let rt = app_writer()
            .state_mut()
            .components
            .get_downcast_mut::<TokioComponent>()
            .expect("TokioComponent should be available")
            .rt
            .take();

        rt.expect("runtime should not already be taken")
            .run(self.start());

        info!("stopping zebrad");
    }
}

impl config::Override<ZebradConfig> for StartCmd {
    // Process the given command line options, overriding settings from
    // a configuration file using explicit flags taken from command-line
    // arguments.
    fn override_config(&self, mut config: ZebradConfig) -> Result<ZebradConfig, FrameworkError> {
        if !self.filters.is_empty() {
            config.tracing.filter = Some(self.filters.join(","));
        }

        Ok(config)
    }
}<|MERGE_RESOLUTION|>--- conflicted
+++ resolved
@@ -90,8 +90,6 @@
     prelude::*,
 };
 
-use std::sync::Arc;
-
 /// `start` subcommand
 #[derive(Command, Debug, Options)]
 pub struct StartCmd {
@@ -172,10 +170,7 @@
             latest_chain_tip.clone(),
             config.network.network,
             Arc::clone(&address_book),
-<<<<<<< HEAD
             Arc::clone(&inbound_conns),
-=======
->>>>>>> 185cf64a
         );
 
         let setup_data = InboundSetupData {
