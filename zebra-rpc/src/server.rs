//! A JSON-RPC 1.0 & 2.0 endpoint for Zebra.
//!
//! This endpoint is compatible with clients that incorrectly send
//! `"jsonrpc" = 1.0` fields in JSON-RPC 1.0 requests,
//! such as `lightwalletd`.
//!
//! See the full list of
//! [Differences between JSON-RPC 1.0 and 2.0.](https://www.simple-is-better.org/rpc/#differences-between-1-0-and-2-0)

use std::sync::Arc;

use jsonrpc_core::{Compatibility, MetaIoHandler};
use jsonrpc_http_server::ServerBuilder;
use tokio::task::JoinHandle;
use tower::{buffer::Buffer, Service, util::BoxService};
use tracing::*;
use tracing_futures::Instrument;

use zebra_chain::{chain_tip::ChainTip, parameters::Network};
use zebra_node_services::{mempool, BoxError};
use zebra_network::AddressBook;

use crate::{
    config::Config,
    methods::{Rpc, RpcImpl},
    server::{compatibility::FixHttpRequestMiddleware, tracing_middleware::TracingMiddleware},
};

pub use zebra_network::AddressBook;
pub use zebra_network::address_book::InboundConns;
use std::sync::Arc;

pub mod compatibility;
mod tracing_middleware;

/// Zebra RPC Server
#[derive(Clone, Debug)]
pub struct RpcServer;

impl RpcServer {
    /// Start a new RPC server endpoint
    pub fn spawn<Version, Mempool, State, Tip>(
        config: Config,
        app_version: Version,
        mempool: Buffer<Mempool, mempool::Request>,
        state: State,
        latest_chain_tip: Tip,
        network: Network,
        address_book: Arc<std::sync::Mutex<AddressBook>>,
<<<<<<< HEAD
        inbound_conns: Arc<std::sync::Mutex<InboundConns>>,
=======
>>>>>>> 493dd2b8
    ) -> (JoinHandle<()>, JoinHandle<()>)
    where
        Version: ToString,
        Mempool: tower::Service<mempool::Request, Response = mempool::Response, Error = BoxError>
            + 'static,
        Mempool::Future: Send,
        State: Service<
                zebra_state::ReadRequest,
                Response = zebra_state::ReadResponse,
                Error = zebra_state::BoxError,
            > + Clone
            + Send
            + Sync
            + 'static,
        State::Future: Send,
        Tip: ChainTip + Clone + Send + Sync + 'static,
    {
        if let Some(listen_addr) = config.listen_addr {
            info!("Trying to open RPC endpoint at {}...", listen_addr,);

            // Initialize the rpc methods with the zebra version
            let (rpc_impl, rpc_tx_queue_task_handle) =
<<<<<<< HEAD
                RpcImpl::new(app_version, mempool, state, latest_chain_tip, network, address_book, inbound_conns);
=======
                RpcImpl::new(app_version, mempool, state, latest_chain_tip, network, address_book);
>>>>>>> 493dd2b8

            // Create handler compatible with V1 and V2 RPC protocols
            let mut io: MetaIoHandler<(), _> =
                MetaIoHandler::new(Compatibility::Both, TracingMiddleware);
            io.extend_with(rpc_impl.to_delegate());

            let server = ServerBuilder::new(io)
                // use the same tokio executor as the rest of Zebra
                .event_loop_executor(tokio::runtime::Handle::current())
                .threads(1)
                // TODO: disable this security check if we see errors from lightwalletd.
                //.allowed_hosts(DomainsValidation::Disabled)
                .request_middleware(FixHttpRequestMiddleware)
                .start_http(&listen_addr)
                .expect("Unable to start RPC server");

            // The server is a blocking task, so we need to spawn it on a blocking thread.
            let span = Span::current();
            let server = move || {
                span.in_scope(|| {
                    info!("Opened RPC endpoint at {}", server.address());

                    server.wait();

                    info!("Stopping RPC endpoint");
                })
            };

            (
                tokio::task::spawn_blocking(server),
                rpc_tx_queue_task_handle,
            )
        } else {
            // There is no RPC port, so the RPC tasks do nothing.
            (
                tokio::task::spawn(futures::future::pending().in_current_span()),
                tokio::task::spawn(futures::future::pending().in_current_span()),
            )
        }
    }
}<|MERGE_RESOLUTION|>--- conflicted
+++ resolved
@@ -47,10 +47,7 @@
         latest_chain_tip: Tip,
         network: Network,
         address_book: Arc<std::sync::Mutex<AddressBook>>,
-<<<<<<< HEAD
         inbound_conns: Arc<std::sync::Mutex<InboundConns>>,
-=======
->>>>>>> 493dd2b8
     ) -> (JoinHandle<()>, JoinHandle<()>)
     where
         Version: ToString,
@@ -73,11 +70,7 @@
 
             // Initialize the rpc methods with the zebra version
             let (rpc_impl, rpc_tx_queue_task_handle) =
-<<<<<<< HEAD
                 RpcImpl::new(app_version, mempool, state, latest_chain_tip, network, address_book, inbound_conns);
-=======
-                RpcImpl::new(app_version, mempool, state, latest_chain_tip, network, address_book);
->>>>>>> 493dd2b8
 
             // Create handler compatible with V1 and V2 RPC protocols
             let mut io: MetaIoHandler<(), _> =
