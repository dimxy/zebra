//! Tests for Zcash transaction consensus checks.

use std::{
    collections::HashMap,
    convert::{TryFrom, TryInto},
    sync::Arc,
};

use chrono::{DateTime, Utc, NaiveDateTime, Duration};
use halo2::pasta::{group::ff::PrimeField, pallas};
use tower::{service_fn, ServiceExt};

use zebra_chain::{
    amount::{Amount, NonNegative},
    block::{self, Block, Height},
    orchard::AuthorizedAction,
    parameters::{Network, NetworkUpgrade},
    primitives::{ed25519, x25519, Groth16Proof},
    sapling,
    serialization::{ZcashDeserialize, ZcashDeserializeInto, DateTime32},
    sprout,
    transaction::{
        arbitrary::{
            fake_v5_transactions_for_network, insert_fake_orchard_shielded_data, test_transactions,
        },
        Hash, HashType, JoinSplitData, LockTime, Transaction,
    },
    transparent::{self, CoinbaseData, Input, OutPoint, Output}, komodo_hardfork::NN,
};

use super::{check, Request, Verifier};

use crate::error::TransactionError;
use color_eyre::eyre::Report;

#[cfg(test)]
mod prop;

#[test]
fn v5_fake_transactions() -> Result<(), Report> {
    zebra_test::init();

    let networks = vec![
        (Network::Mainnet, zebra_test::vectors::MAINNET_BLOCKS.iter()),
        (Network::Testnet, zebra_test::vectors::TESTNET_BLOCKS.iter()),
    ];

    for (network, blocks) in networks {
        for transaction in fake_v5_transactions_for_network(network, blocks) {
            match check::has_inputs_and_outputs(&transaction) {
                Ok(()) => (),
                Err(TransactionError::NoInputs) | Err(TransactionError::NoOutputs) => (),
                Err(_) => panic!("error must be NoInputs or NoOutputs"),
            };

            // make sure there are no joinsplits nor spends in coinbase
            check::coinbase_tx_no_prevout_joinsplit_spend(&transaction)?;
        }
    }

    Ok(())
}

#[test]
fn fake_v5_transaction_with_orchard_actions_has_inputs_and_outputs() {
    // Find a transaction with no inputs or outputs to use as base
    let mut transaction = fake_v5_transactions_for_network(
        Network::Mainnet,
        zebra_test::vectors::MAINNET_BLOCKS.iter(),
    )
    .rev()
    .find(|transaction| {
        transaction.inputs().is_empty()
            && transaction.outputs().is_empty()
            && transaction.sapling_spends_per_anchor().next().is_none()
            && transaction.sapling_outputs().next().is_none()
            && transaction.joinsplit_count() == 0
    })
    .expect("At least one fake V5 transaction with no inputs and no outputs");

    // Insert fake Orchard shielded data to the transaction, which has at least one action (this is
    // guaranteed structurally by `orchard::ShieldedData`)
    insert_fake_orchard_shielded_data(&mut transaction);

    // The check will fail if the transaction has no flags
    assert_eq!(
        check::has_inputs_and_outputs(&transaction),
        Err(TransactionError::NoInputs)
    );

    // If we add ENABLE_SPENDS flag it will pass the inputs check but fails with the outputs
    // TODO: Avoid new calls to `insert_fake_orchard_shielded_data` for each check #2409.
    let shielded_data = insert_fake_orchard_shielded_data(&mut transaction);
    shielded_data.flags = zebra_chain::orchard::Flags::ENABLE_SPENDS;

    assert_eq!(
        check::has_inputs_and_outputs(&transaction),
        Err(TransactionError::NoOutputs)
    );

    // If we add ENABLE_OUTPUTS flag it will pass the outputs check but fails with the inputs
    let shielded_data = insert_fake_orchard_shielded_data(&mut transaction);
    shielded_data.flags = zebra_chain::orchard::Flags::ENABLE_OUTPUTS;

    assert_eq!(
        check::has_inputs_and_outputs(&transaction),
        Err(TransactionError::NoInputs)
    );

    // Finally make it valid by adding both required flags
    let shielded_data = insert_fake_orchard_shielded_data(&mut transaction);
    shielded_data.flags =
        zebra_chain::orchard::Flags::ENABLE_SPENDS | zebra_chain::orchard::Flags::ENABLE_OUTPUTS;

    assert!(check::has_inputs_and_outputs(&transaction).is_ok());
}

#[test]
fn fake_v5_transaction_with_orchard_actions_has_flags() {
    // Find a transaction with no inputs or outputs to use as base
    let mut transaction = fake_v5_transactions_for_network(
        Network::Mainnet,
        zebra_test::vectors::MAINNET_BLOCKS.iter(),
    )
    .rev()
    .find(|transaction| {
        transaction.inputs().is_empty()
            && transaction.outputs().is_empty()
            && transaction.sapling_spends_per_anchor().next().is_none()
            && transaction.sapling_outputs().next().is_none()
            && transaction.joinsplit_count() == 0
    })
    .expect("At least one fake V5 transaction with no inputs and no outputs");

    // Insert fake Orchard shielded data to the transaction, which has at least one action (this is
    // guaranteed structurally by `orchard::ShieldedData`)
    insert_fake_orchard_shielded_data(&mut transaction);

    // The check will fail if the transaction has no flags
    assert_eq!(
        check::has_enough_orchard_flags(&transaction),
        Err(TransactionError::NotEnoughFlags)
    );

    // If we add ENABLE_SPENDS flag it will pass.
    let shielded_data = insert_fake_orchard_shielded_data(&mut transaction);
    shielded_data.flags = zebra_chain::orchard::Flags::ENABLE_SPENDS;
    assert!(check::has_enough_orchard_flags(&transaction).is_ok());

    // If we add ENABLE_OUTPUTS flag instead, it will pass.
    let shielded_data = insert_fake_orchard_shielded_data(&mut transaction);
    shielded_data.flags = zebra_chain::orchard::Flags::ENABLE_OUTPUTS;
    assert!(check::has_enough_orchard_flags(&transaction).is_ok());

    // If we add BOTH ENABLE_SPENDS and ENABLE_OUTPUTS flags it will pass.
    let shielded_data = insert_fake_orchard_shielded_data(&mut transaction);
    shielded_data.flags =
        zebra_chain::orchard::Flags::ENABLE_SPENDS | zebra_chain::orchard::Flags::ENABLE_OUTPUTS;
    assert!(check::has_enough_orchard_flags(&transaction).is_ok());
}

#[test]
fn v5_transaction_with_no_inputs_fails_validation() {
    let transaction = fake_v5_transactions_for_network(
        Network::Mainnet,
        zebra_test::vectors::MAINNET_BLOCKS.iter(),
    )
    .rev()
    .find(|transaction| {
        transaction.inputs().is_empty()
            && transaction.sapling_spends_per_anchor().next().is_none()
            && transaction.orchard_actions().next().is_none()
            && transaction.joinsplit_count() == 0
            && (!transaction.outputs().is_empty() || transaction.sapling_outputs().next().is_some())
    })
    .expect("At least one fake v5 transaction with no inputs in the test vectors");

    assert_eq!(
        check::has_inputs_and_outputs(&transaction),
        Err(TransactionError::NoInputs)
    );
}

#[test]
fn v5_transaction_with_no_outputs_fails_validation() {
    let transaction = fake_v5_transactions_for_network(
        Network::Mainnet,
        zebra_test::vectors::MAINNET_BLOCKS.iter(),
    )
    .rev()
    .find(|transaction| {
        transaction.outputs().is_empty()
            && transaction.sapling_outputs().next().is_none()
            && transaction.orchard_actions().next().is_none()
            && transaction.joinsplit_count() == 0
            && (!transaction.inputs().is_empty()
                || transaction.sapling_spends_per_anchor().next().is_some())
    })
    .expect("At least one fake v5 transaction with no outputs in the test vectors");

    assert_eq!(
        check::has_inputs_and_outputs(&transaction),
        Err(TransactionError::NoOutputs)
    );
}

#[test]
fn v5_coinbase_transaction_without_enable_spends_flag_passes_validation() {
    let mut transaction = fake_v5_transactions_for_network(
        Network::Mainnet,
        zebra_test::vectors::MAINNET_BLOCKS.iter(),
    )
    .rev()
    .find(|transaction| transaction.is_coinbase())
    .expect("At least one fake V5 coinbase transaction in the test vectors");

    insert_fake_orchard_shielded_data(&mut transaction);

    assert!(check::coinbase_tx_no_prevout_joinsplit_spend(&transaction).is_ok());
}

#[test]
fn v5_coinbase_transaction_with_enable_spends_flag_fails_validation() {
    let mut transaction = fake_v5_transactions_for_network(
        Network::Mainnet,
        zebra_test::vectors::MAINNET_BLOCKS.iter(),
    )
    .rev()
    .find(|transaction| transaction.is_coinbase())
    .expect("At least one fake V5 coinbase transaction in the test vectors");

    let shielded_data = insert_fake_orchard_shielded_data(&mut transaction);

    shielded_data.flags = zebra_chain::orchard::Flags::ENABLE_SPENDS;

    assert_eq!(
        check::coinbase_tx_no_prevout_joinsplit_spend(&transaction),
        Err(TransactionError::CoinbaseHasEnableSpendsOrchard)
    );
}

#[tokio::test]
async fn v5_transaction_is_rejected_before_nu5_activation() {
    const V5_TRANSACTION_VERSION: u32 = 5;

    let canopy = NetworkUpgrade::Canopy;
    let networks = vec![
        (Network::Mainnet, zebra_test::vectors::MAINNET_BLOCKS.iter()),
        (Network::Testnet, zebra_test::vectors::TESTNET_BLOCKS.iter()),
    ];

    for (network, blocks) in networks {
        let state_service = service_fn(|_| async { unreachable!("Service should not be called") });
        let verifier = Verifier::new(network, state_service);

        let transaction = fake_v5_transactions_for_network(network, blocks)
            .rev()
            .next()
            .expect("At least one fake V5 transaction in the test vectors");

        let result = verifier
            .oneshot(Request::Block {
                transaction: Arc::new(transaction),
                known_utxos: Arc::new(HashMap::new()),
                height: canopy
                    .activation_height(network)
                    .expect("Canopy activation height is specified"),
                time: chrono::MAX_DATETIME,
                previous_hash: block::Hash([0xff; 32]), // unused
            })
            .await;

        assert_eq!(
            result,
            Err(TransactionError::UnsupportedByNetworkUpgrade(
                V5_TRANSACTION_VERSION,
                canopy
            ))
        );
    }
}

#[test]
fn v5_transaction_is_accepted_after_nu5_activation_mainnet() {
    v5_transaction_is_accepted_after_nu5_activation_for_network(Network::Mainnet)
}

#[test]
fn v5_transaction_is_accepted_after_nu5_activation_testnet() {
    v5_transaction_is_accepted_after_nu5_activation_for_network(Network::Testnet)
}

fn v5_transaction_is_accepted_after_nu5_activation_for_network(network: Network) {
    zebra_test::init();
    zebra_test::MULTI_THREADED_RUNTIME.block_on(async {
        let nu5 = NetworkUpgrade::Nu5;
        let nu5_activation_height = nu5
            .activation_height(network)
            .expect("NU5 activation height is specified");

        let blocks = match network {
            Network::Mainnet => zebra_test::vectors::MAINNET_BLOCKS.iter(),
            Network::Testnet => zebra_test::vectors::TESTNET_BLOCKS.iter(),
        };

        let state_service = service_fn(|_| async { unreachable!("Service should not be called") });
        let verifier = Verifier::new(network, state_service);

        let mut transaction = fake_v5_transactions_for_network(network, blocks)
            .rev()
            .next()
            .expect("At least one fake V5 transaction in the test vectors");
        if transaction
            .expiry_height()
            .expect("V5 must have expiry_height")
            < nu5_activation_height
        {
            let expiry_height = transaction.expiry_height_mut();
            *expiry_height = nu5_activation_height;
        }

        let expected_hash = transaction.unmined_id();
        let expiry_height = transaction
            .expiry_height()
            .expect("V5 must have expiry_height");

        let result = verifier
            .oneshot(Request::Block {
                transaction: Arc::new(transaction),
                known_utxos: Arc::new(HashMap::new()),
                height: expiry_height,
                time: chrono::MAX_DATETIME,
                previous_hash: block::Hash([0xff; 32]), // unused
            })
            .await;

        assert_eq!(
            result.expect("unexpected error response").tx_id(),
            expected_hash
        );
    })
}

/// Test if V4 transaction with transparent funds is accepted.
#[tokio::test]
async fn v4_transaction_with_transparent_transfer_is_accepted() {
    let network = Network::Mainnet;

    let canopy_activation_height = NetworkUpgrade::Canopy
        .activation_height(network)
        .expect("Canopy activation height is specified");

    let transaction_block_height =
        (canopy_activation_height + 10).expect("transaction block height is too large");

    let fake_source_fund_height =
        (transaction_block_height - 1).expect("fake source fund block height is too small");

    // Create a fake transparent transfer that should succeed
    let (input, output, known_utxos) = mock_transparent_transfer(fake_source_fund_height, true, 0);

    // Create a V4 transaction
    let transaction = Transaction::V4 {
        inputs: vec![input],
        outputs: vec![output],
        lock_time: LockTime::Height(block::Height(0)),
        expiry_height: (transaction_block_height + 1).expect("expiry height is too large"),
        joinsplit_data: None,
        sapling_shielded_data: None,
    };

    let transaction_hash = transaction.unmined_id();

    let state_service =
        service_fn(|_| async { unreachable!("State service should not be called") });
    let verifier = Verifier::new(network, state_service);

    let result = verifier
        .oneshot(Request::Block {
            transaction: Arc::new(transaction),
            known_utxos: Arc::new(known_utxos),
            height: transaction_block_height,
            time: chrono::MAX_DATETIME,
            previous_hash: block::Hash([0xff; 32]), // unused
        })
        .await;

    assert_eq!(
        result.expect("unexpected error response").tx_id(),
        transaction_hash
    );
}

/// Tests if a non-coinbase V4 transaction with the last valid expiry height is
/// accepted.
#[tokio::test]
async fn v4_transaction_with_last_valid_expiry_height() {
    let state_service =
        service_fn(|_| async { unreachable!("State service should not be called") });
    let verifier = Verifier::new(Network::Mainnet, state_service);

    let block_height = NetworkUpgrade::Canopy
        .activation_height(Network::Mainnet)
        .expect("Canopy activation height is specified");
    let fund_height = (block_height - 1).expect("fake source fund block height is too small");
    let (input, output, known_utxos) = mock_transparent_transfer(fund_height, true, 0);

    // Create a non-coinbase V4 tx with the last valid expiry height.
    let transaction = Transaction::V4 {
        inputs: vec![input],
        outputs: vec![output],
        lock_time: LockTime::unlocked(),
        expiry_height: block_height,
        joinsplit_data: None,
        sapling_shielded_data: None,
    };

    let result = verifier
        .oneshot(Request::Block {
            transaction: Arc::new(transaction.clone()),
            known_utxos: Arc::new(known_utxos),
            height: block_height,
            time: chrono::MAX_DATETIME,
            previous_hash: block::Hash([0xff; 32]), // unused
        })
        .await;

    assert_eq!(
        result.expect("unexpected error response").tx_id(),
        transaction.unmined_id()
    );
}

/// Tests if a coinbase V4 transaction with an expiry height lower than the
/// block height is accepted.
///
/// Note that an expiry height lower than the block height is considered
/// *expired* for *non-coinbase* transactions.
#[tokio::test]
async fn v4_coinbase_transaction_with_low_expiry_height() {
    let state_service =
        service_fn(|_| async { unreachable!("State service should not be called") });
    let verifier = Verifier::new(Network::Mainnet, state_service);

    let block_height = NetworkUpgrade::Canopy
        .activation_height(Network::Mainnet)
        .expect("Canopy activation height is specified");

    let (input, output) = mock_coinbase_transparent_output(block_height);

    // This is a correct expiry height for coinbase V4 transactions.
    let expiry_height = (block_height - 1).expect("original block height is too small");

    // Create a coinbase V4 tx.
    let transaction = Transaction::V4 {
        inputs: vec![input],
        outputs: vec![output],
        lock_time: LockTime::unlocked(),
        expiry_height,
        joinsplit_data: None,
        sapling_shielded_data: None,
    };

    let result = verifier
        .oneshot(Request::Block {
            transaction: Arc::new(transaction.clone()),
            known_utxos: Arc::new(HashMap::new()),
            height: block_height,
            time: chrono::MAX_DATETIME,
            previous_hash: block::Hash([0xff; 32]), // unused
        })
        .await;

    assert_eq!(
        result.expect("unexpected error response").tx_id(),
        transaction.unmined_id()
    );
}

/// Tests if an expired non-coinbase V4 transaction is rejected.
#[tokio::test]
async fn v4_transaction_with_too_low_expiry_height() {
    let state_service =
        service_fn(|_| async { unreachable!("State service should not be called") });
    let verifier = Verifier::new(Network::Mainnet, state_service);

    let block_height = NetworkUpgrade::Canopy
        .activation_height(Network::Mainnet)
        .expect("Canopy activation height is specified");

    let fund_height = (block_height - 1).expect("fake source fund block height is too small");
    let (input, output, known_utxos) = mock_transparent_transfer(fund_height, true, 0);

    // This expiry height is too low so that the tx should seem expired to the verifier.
    let expiry_height = (block_height - 1).expect("original block height is too small");

    // Create a non-coinbase V4 tx.
    let transaction = Transaction::V4 {
        inputs: vec![input],
        outputs: vec![output],
        lock_time: LockTime::unlocked(),
        expiry_height,
        joinsplit_data: None,
        sapling_shielded_data: None,
    };

    let result = verifier
        .oneshot(Request::Block {
            transaction: Arc::new(transaction.clone()),
            known_utxos: Arc::new(known_utxos),
            height: block_height,
            time: chrono::MAX_DATETIME,
            previous_hash: block::Hash([0xff; 32]), // unused
        })
        .await;

    assert_eq!(
        result,
        Err(TransactionError::ExpiredTransaction {
            expiry_height,
            block_height,
            transaction_hash: transaction.hash(),
        })
    );
}

/// Tests if a non-coinbase V4 transaction with an expiry height exceeding the
/// maximum is rejected.
#[tokio::test]
async fn v4_transaction_with_exceeding_expiry_height() {
    let state_service =
        service_fn(|_| async { unreachable!("State service should not be called") });
    let verifier = Verifier::new(Network::Mainnet, state_service);

    let block_height = block::Height::MAX;

    let fund_height = (block_height - 1).expect("fake source fund block height is too small");
    let (input, output, known_utxos) = mock_transparent_transfer(fund_height, true, 0);

    // This expiry height exceeds the maximum defined by the specification.
    let expiry_height = block::Height(500_000_000);

    // Create a non-coinbase V4 tx.
    let transaction = Transaction::V4 {
        inputs: vec![input],
        outputs: vec![output],
        lock_time: LockTime::unlocked(),
        expiry_height,
        joinsplit_data: None,
        sapling_shielded_data: None,
    };

    let result = verifier
        .oneshot(Request::Block {
            transaction: Arc::new(transaction.clone()),
            known_utxos: Arc::new(known_utxos),
            height: block_height,
            time: chrono::MAX_DATETIME,
            previous_hash: block::Hash([0xff; 32]), // unused
        })
        .await;

    assert_eq!(
        result,
        Err(TransactionError::MaximumExpiryHeight {
            expiry_height,
            is_coinbase: false,
            block_height,
            transaction_hash: transaction.hash(),
        })
    );
}

/// Tests if a coinbase V4 transaction with an expiry height exceeding the
/// maximum is rejected.
#[tokio::test]
async fn v4_coinbase_transaction_with_exceeding_expiry_height() {
    let state_service =
        service_fn(|_| async { unreachable!("State service should not be called") });
    let verifier = Verifier::new(Network::Mainnet, state_service);

    // Use an arbitrary pre-NU5 block height.
    // It can't be NU5-onward because the expiry height limit is not enforced
    // for coinbase transactions (it needs to match the block height instead),
    // which is what is used in this test.
    let block_height = (NetworkUpgrade::Nu5
        .activation_height(Network::Mainnet)
        .expect("NU5 height must be set")
        - 1)
    .expect("will not underflow");

    let (input, output) = mock_coinbase_transparent_output(block_height);

    // This expiry height exceeds the maximum defined by the specification.
    let expiry_height = block::Height(500_000_000);

    // Create a coinbase V4 tx.
    let transaction = Transaction::V4 {
        inputs: vec![input],
        outputs: vec![output],
        lock_time: LockTime::unlocked(),
        expiry_height,
        joinsplit_data: None,
        sapling_shielded_data: None,
    };

    let result = verifier
        .oneshot(Request::Block {
            transaction: Arc::new(transaction.clone()),
            known_utxos: Arc::new(HashMap::new()),
            height: block_height,
            time: chrono::MAX_DATETIME,
            previous_hash: block::Hash([0xff; 32]), // unused
        })
        .await;

    assert_eq!(
        result,
        Err(TransactionError::MaximumExpiryHeight {
            expiry_height,
            is_coinbase: true,
            block_height,
            transaction_hash: transaction.hash(),
        })
    );
}

/// Test if V4 coinbase transaction is accepted.
#[tokio::test]
async fn v4_coinbase_transaction_is_accepted() {
    let network = Network::Mainnet;

    let canopy_activation_height = NetworkUpgrade::Canopy
        .activation_height(network)
        .expect("Canopy activation height is specified");

    let transaction_block_height =
        (canopy_activation_height + 10).expect("transaction block height is too large");

    // Create a fake transparent coinbase that should succeed
    let (input, output) = mock_coinbase_transparent_output(transaction_block_height);

    // Create a V4 coinbase transaction
    let transaction = Transaction::V4 {
        inputs: vec![input],
        outputs: vec![output],
        lock_time: LockTime::Height(block::Height(0)),
        expiry_height: transaction_block_height,
        joinsplit_data: None,
        sapling_shielded_data: None,
    };

    let transaction_hash = transaction.unmined_id();

    let state_service =
        service_fn(|_| async { unreachable!("State service should not be called") });
    let verifier = Verifier::new(network, state_service);

    let result = verifier
        .oneshot(Request::Block {
            transaction: Arc::new(transaction),
            known_utxos: Arc::new(HashMap::new()),
            height: transaction_block_height,
            time: chrono::MAX_DATETIME,
            previous_hash: block::Hash([0xff; 32]), // unused
        })
        .await;

    assert_eq!(
        result.expect("unexpected error response").tx_id(),
        transaction_hash
    );
}

/// Test if V4 transaction with transparent funds is rejected if the source script prevents it.
///
/// This test simulates the case where the script verifier rejects the transaction because the
/// script prevents spending the source UTXO.
#[tokio::test]
async fn v4_transaction_with_transparent_transfer_is_rejected_by_the_script() {
    let network = Network::Mainnet;

    let canopy_activation_height = NetworkUpgrade::Canopy
        .activation_height(network)
        .expect("Canopy activation height is specified");

    let transaction_block_height =
        (canopy_activation_height + 10).expect("transaction block height is too large");

    let fake_source_fund_height =
        (transaction_block_height - 1).expect("fake source fund block height is too small");

    // Create a fake transparent transfer that should not succeed
    let (input, output, known_utxos) = mock_transparent_transfer(fake_source_fund_height, false, 0);

    // Create a V4 transaction
    let transaction = Transaction::V4 {
        inputs: vec![input],
        outputs: vec![output],
        lock_time: LockTime::Height(block::Height(0)),
        expiry_height: (transaction_block_height + 1).expect("expiry height is too large"),
        joinsplit_data: None,
        sapling_shielded_data: None,
    };

    let state_service =
        service_fn(|_| async { unreachable!("State service should not be called") });
    let verifier = Verifier::new(network, state_service);

    let result = verifier
        .oneshot(Request::Block {
            transaction: Arc::new(transaction),
            known_utxos: Arc::new(known_utxos),
            height: transaction_block_height,
            time: chrono::MAX_DATETIME,
            previous_hash: block::Hash([0xff; 32]), // unused
        })
        .await;

    assert_eq!(
        result,
        Err(TransactionError::InternalDowncastError(
            "downcast to known transaction error type failed, original error: ScriptInvalid"
                .to_string()
        ))
    );
}

/// Test if V4 transaction with an internal double spend of transparent funds is rejected.
#[tokio::test]
async fn v4_transaction_with_conflicting_transparent_spend_is_rejected() {
    let network = Network::Mainnet;

    let canopy_activation_height = NetworkUpgrade::Canopy
        .activation_height(network)
        .expect("Canopy activation height is specified");

    let transaction_block_height =
        (canopy_activation_height + 10).expect("transaction block height is too large");

    let fake_source_fund_height =
        (transaction_block_height - 1).expect("fake source fund block height is too small");

    // Create a fake transparent transfer that should succeed
    let (input, output, known_utxos) = mock_transparent_transfer(fake_source_fund_height, true, 0);

    // Create a V4 transaction
    let transaction = Transaction::V4 {
        inputs: vec![input.clone(), input.clone()],
        outputs: vec![output],
        lock_time: LockTime::Height(block::Height(0)),
        expiry_height: (transaction_block_height + 1).expect("expiry height is too large"),
        joinsplit_data: None,
        sapling_shielded_data: None,
    };

    let state_service =
        service_fn(|_| async { unreachable!("State service should not be called") });
    let verifier = Verifier::new(network, state_service);

    let result = verifier
        .oneshot(Request::Block {
            transaction: Arc::new(transaction),
            known_utxos: Arc::new(known_utxos),
            height: transaction_block_height,
            time: chrono::MAX_DATETIME,
            previous_hash: block::Hash([0xff; 32]), // unused
        })
        .await;

    let expected_outpoint = input.outpoint().expect("Input should have an outpoint");

    assert_eq!(
        result,
        Err(TransactionError::DuplicateTransparentSpend(
            expected_outpoint
        ))
    );
}

/// Test if V4 transaction with a joinsplit that has duplicate nullifiers is rejected.
#[test]
fn v4_transaction_with_conflicting_sprout_nullifier_inside_joinsplit_is_rejected() {
    zebra_test::init();
    zebra_test::MULTI_THREADED_RUNTIME.block_on(async {
        let network = Network::Mainnet;
        let network_upgrade = NetworkUpgrade::Canopy;

        let canopy_activation_height = NetworkUpgrade::Canopy
            .activation_height(network)
            .expect("Canopy activation height is specified");

        let transaction_block_height =
            (canopy_activation_height + 10).expect("transaction block height is too large");

        // Create a fake Sprout join split
        let (mut joinsplit_data, signing_key) = mock_sprout_join_split_data();

        // Make both nullifiers the same inside the joinsplit transaction
        let duplicate_nullifier = joinsplit_data.first.nullifiers[0];
        joinsplit_data.first.nullifiers[1] = duplicate_nullifier;

        // Create a V4 transaction
        let mut transaction = Transaction::V4 {
            inputs: vec![],
            outputs: vec![],
            lock_time: LockTime::Height(block::Height(0)),
            expiry_height: (transaction_block_height + 1).expect("expiry height is too large"),
            joinsplit_data: Some(joinsplit_data),
            sapling_shielded_data: None,
        };

        // Sign the transaction
        let sighash = transaction.sighash(network_upgrade, HashType::ALL, &[], None);

        match &mut transaction {
            Transaction::V4 {
                joinsplit_data: Some(joinsplit_data),
                ..
            } => joinsplit_data.sig = signing_key.sign(sighash.as_ref()),
            _ => unreachable!("Mock transaction was created incorrectly"),
        }

        let state_service =
            service_fn(|_| async { unreachable!("State service should not be called") });
        let verifier = Verifier::new(network, state_service);

        let result = verifier
            .oneshot(Request::Block {
                transaction: Arc::new(transaction),
                known_utxos: Arc::new(HashMap::new()),
                height: transaction_block_height,
                time: chrono::MAX_DATETIME,
                previous_hash: block::Hash([0xff; 32]), // unused
            })
            .await;

        assert_eq!(
            result,
            Err(TransactionError::DuplicateSproutNullifier(
                duplicate_nullifier
            ))
        );
    });
}

/// Test if V4 transaction with duplicate nullifiers across joinsplits is rejected.
#[test]
fn v4_transaction_with_conflicting_sprout_nullifier_across_joinsplits_is_rejected() {
    zebra_test::init();
    zebra_test::MULTI_THREADED_RUNTIME.block_on(async {
        let network = Network::Mainnet;
        let network_upgrade = NetworkUpgrade::Canopy;

        let canopy_activation_height = NetworkUpgrade::Canopy
            .activation_height(network)
            .expect("Canopy activation height is specified");

        let transaction_block_height =
            (canopy_activation_height + 10).expect("transaction block height is too large");

        // Create a fake Sprout join split
        let (mut joinsplit_data, signing_key) = mock_sprout_join_split_data();

        // Duplicate a nullifier from the created joinsplit
        let duplicate_nullifier = joinsplit_data.first.nullifiers[1];

        // Add a new joinsplit with the duplicate nullifier
        let mut new_joinsplit = joinsplit_data.first.clone();
        new_joinsplit.nullifiers[0] = duplicate_nullifier;
        new_joinsplit.nullifiers[1] = sprout::note::Nullifier([2u8; 32]);

        joinsplit_data.rest.push(new_joinsplit);

        // Create a V4 transaction
        let mut transaction = Transaction::V4 {
            inputs: vec![],
            outputs: vec![],
            lock_time: LockTime::Height(block::Height(0)),
            expiry_height: (transaction_block_height + 1).expect("expiry height is too large"),
            joinsplit_data: Some(joinsplit_data),
            sapling_shielded_data: None,
        };

        // Sign the transaction
        let sighash = transaction.sighash(network_upgrade, HashType::ALL, &[], None);

        match &mut transaction {
            Transaction::V4 {
                joinsplit_data: Some(joinsplit_data),
                ..
            } => joinsplit_data.sig = signing_key.sign(sighash.as_ref()),
            _ => unreachable!("Mock transaction was created incorrectly"),
        }

        let state_service =
            service_fn(|_| async { unreachable!("State service should not be called") });
        let verifier = Verifier::new(network, state_service);

        let result = verifier
            .oneshot(Request::Block {
                transaction: Arc::new(transaction),
                known_utxos: Arc::new(HashMap::new()),
                height: transaction_block_height,
                time: chrono::MAX_DATETIME,
                previous_hash: block::Hash([0xff; 32]), // unused
            })
            .await;

        assert_eq!(
            result,
            Err(TransactionError::DuplicateSproutNullifier(
                duplicate_nullifier
            ))
        );
    });
}

/// Test if V5 transaction with transparent funds is accepted.
#[tokio::test]
async fn v5_transaction_with_transparent_transfer_is_accepted() {
    let network = Network::Testnet;
    let network_upgrade = NetworkUpgrade::Nu5;

    let nu5_activation_height = network_upgrade
        .activation_height(network)
        .expect("NU5 activation height is specified");

    let transaction_block_height =
        (nu5_activation_height + 10).expect("transaction block height is too large");

    let fake_source_fund_height =
        (transaction_block_height - 1).expect("fake source fund block height is too small");

    // Create a fake transparent transfer that should succeed
    let (input, output, known_utxos) = mock_transparent_transfer(fake_source_fund_height, true, 0);

    // Create a V5 transaction
    let transaction = Transaction::V5 {
        inputs: vec![input],
        outputs: vec![output],
        lock_time: LockTime::Height(block::Height(0)),
        expiry_height: (transaction_block_height + 1).expect("expiry height is too large"),
        sapling_shielded_data: None,
        orchard_shielded_data: None,
        network_upgrade,
    };

    let transaction_hash = transaction.unmined_id();

    let state_service =
        service_fn(|_| async { unreachable!("State service should not be called") });
    let verifier = Verifier::new(network, state_service);

    let result = verifier
        .oneshot(Request::Block {
            transaction: Arc::new(transaction),
            known_utxos: Arc::new(known_utxos),
            height: transaction_block_height,
            time: chrono::MAX_DATETIME,
            previous_hash: block::Hash([0xff; 32]), // unused
        })
        .await;

    assert_eq!(
        result.expect("unexpected error response").tx_id(),
        transaction_hash
    );
}

/// Tests if a non-coinbase V5 transaction with the last valid expiry height is
/// accepted.
#[tokio::test]
async fn v5_transaction_with_last_valid_expiry_height() {
    let state_service =
        service_fn(|_| async { unreachable!("State service should not be called") });
    let verifier = Verifier::new(Network::Testnet, state_service);

    let block_height = NetworkUpgrade::Nu5
        .activation_height(Network::Testnet)
        .expect("Nu5 activation height for testnet is specified");
    let fund_height = (block_height - 1).expect("fake source fund block height is too small");
    let (input, output, known_utxos) = mock_transparent_transfer(fund_height, true, 0);

    // Create a non-coinbase V5 tx with the last valid expiry height.
    let transaction = Transaction::V5 {
        inputs: vec![input],
        outputs: vec![output],
        lock_time: LockTime::unlocked(),
        expiry_height: block_height,
        sapling_shielded_data: None,
        orchard_shielded_data: None,
        network_upgrade: NetworkUpgrade::Nu5,
    };

    let result = verifier
        .oneshot(Request::Block {
            transaction: Arc::new(transaction.clone()),
            known_utxos: Arc::new(known_utxos),
            height: block_height,
            time: chrono::MAX_DATETIME,
            previous_hash: block::Hash([0xff; 32]), // unused
        })
        .await;

    assert_eq!(
        result.expect("unexpected error response").tx_id(),
        transaction.unmined_id()
    );
}

/// Tests that a coinbase V5 transaction is accepted only if its expiry height
/// is equal to the height of the block the transaction belongs to.
#[tokio::test]
async fn v5_coinbase_transaction_expiry_height() {
    let state_service =
        service_fn(|_| async { unreachable!("State service should not be called") });
    let verifier = Verifier::new(Network::Testnet, state_service);

    let block_height = NetworkUpgrade::Nu5
        .activation_height(Network::Testnet)
        .expect("Nu5 activation height for testnet is specified");

    let (input, output) = mock_coinbase_transparent_output(block_height);

    // Create a coinbase V5 tx with an expiry height that matches the height of
    // the block. Note that this is the only valid expiry height for a V5
    // coinbase tx.
    let transaction = Transaction::V5 {
        inputs: vec![input],
        outputs: vec![output],
        lock_time: LockTime::unlocked(),
        expiry_height: block_height,
        sapling_shielded_data: None,
        orchard_shielded_data: None,
        network_upgrade: NetworkUpgrade::Nu5,
    };

    let result = verifier
        .clone()
        .oneshot(Request::Block {
            transaction: Arc::new(transaction.clone()),
            known_utxos: Arc::new(HashMap::new()),
            height: block_height,
            time: chrono::MAX_DATETIME,
            previous_hash: block::Hash([0xff; 32]), // unused
        })
        .await;

    assert_eq!(
        result.expect("unexpected error response").tx_id(),
        transaction.unmined_id()
    );

    // Increment the expiry height so that it becomes invalid.
    let new_expiry_height = (block_height + 1).expect("transaction block height is too large");
    let mut new_transaction = transaction.clone();

    *new_transaction.expiry_height_mut() = new_expiry_height;

    let result = verifier
        .clone()
        .oneshot(Request::Block {
            transaction: Arc::new(new_transaction.clone()),
            known_utxos: Arc::new(HashMap::new()),
            height: block_height,
            time: chrono::MAX_DATETIME,
            previous_hash: block::Hash([0xff; 32]), // unused
        })
        .await;

    assert_eq!(
        result,
        Err(TransactionError::CoinbaseExpiryBlockHeight {
            expiry_height: Some(new_expiry_height),
            block_height,
            transaction_hash: new_transaction.hash(),
        })
    );

    // Decrement the expiry height so that it becomes invalid.
    let new_expiry_height = (block_height - 1).expect("transaction block height is too low");
    let mut new_transaction = transaction.clone();

    *new_transaction.expiry_height_mut() = new_expiry_height;

    let result = verifier
        .clone()
        .oneshot(Request::Block {
            transaction: Arc::new(new_transaction.clone()),
            known_utxos: Arc::new(HashMap::new()),
            height: block_height,
            time: chrono::MAX_DATETIME,
            previous_hash: block::Hash([0xff; 32]), // unused
        })
        .await;

    assert_eq!(
        result,
        Err(TransactionError::CoinbaseExpiryBlockHeight {
            expiry_height: Some(new_expiry_height),
            block_height,
            transaction_hash: new_transaction.hash(),
        })
    );

    // Test with matching heights again, but using a very high value
    // that is greater than the limit for non-coinbase transactions,
    // to ensure the limit is not being enforced for coinbase transactions.
    let new_expiry_height = Height::MAX;
    let mut new_transaction = transaction.clone();

    *new_transaction.expiry_height_mut() = new_expiry_height;

    let result = verifier
        .clone()
        .oneshot(Request::Block {
            transaction: Arc::new(new_transaction.clone()),
            known_utxos: Arc::new(HashMap::new()),
            height: new_expiry_height,
            time: chrono::MAX_DATETIME,
            previous_hash: block::Hash([0xff; 32]), // unused
        })
        .await;

    assert_eq!(
        result.expect("unexpected error response").tx_id(),
        new_transaction.unmined_id()
    );
}

/// Tests if an expired non-coinbase V5 transaction is rejected.
#[tokio::test]
async fn v5_transaction_with_too_low_expiry_height() {
    let state_service =
        service_fn(|_| async { unreachable!("State service should not be called") });
    let verifier = Verifier::new(Network::Testnet, state_service);

    let block_height = NetworkUpgrade::Nu5
        .activation_height(Network::Testnet)
        .expect("Nu5 activation height for testnet is specified");
    let fund_height = (block_height - 1).expect("fake source fund block height is too small");
    let (input, output, known_utxos) = mock_transparent_transfer(fund_height, true, 0);

    // This expiry height is too low so that the tx should seem expired to the verifier.
    let expiry_height = (block_height - 1).expect("original block height is too small");

    // Create a non-coinbase V5 tx.
    let transaction = Transaction::V5 {
        inputs: vec![input],
        outputs: vec![output],
        lock_time: LockTime::unlocked(),
        expiry_height,
        sapling_shielded_data: None,
        orchard_shielded_data: None,
        network_upgrade: NetworkUpgrade::Nu5,
    };

    let result = verifier
        .oneshot(Request::Block {
            transaction: Arc::new(transaction.clone()),
            known_utxos: Arc::new(known_utxos),
            height: block_height,
            time: chrono::MAX_DATETIME,
            previous_hash: block::Hash([0xff; 32]), // unused
        })
        .await;

    assert_eq!(
        result,
        Err(TransactionError::ExpiredTransaction {
            expiry_height,
            block_height,
            transaction_hash: transaction.hash(),
        })
    );
}

/// Tests if a non-coinbase V5 transaction with an expiry height exceeding the
/// maximum is rejected.
#[tokio::test]
async fn v5_transaction_with_exceeding_expiry_height() {
    let state_service =
        service_fn(|_| async { unreachable!("State service should not be called") });
    let verifier = Verifier::new(Network::Mainnet, state_service);

    let block_height = block::Height::MAX;

    let fund_height = (block_height - 1).expect("fake source fund block height is too small");
    let (input, output, known_utxos) = mock_transparent_transfer(fund_height, true, 0);

    // This expiry height exceeds the maximum defined by the specification.
    let expiry_height = block::Height(500_000_000);

    // Create a non-coinbase V5 tx.
    let transaction = Transaction::V5 {
        inputs: vec![input],
        outputs: vec![output],
        lock_time: LockTime::unlocked(),
        expiry_height,
        sapling_shielded_data: None,
        orchard_shielded_data: None,
        network_upgrade: NetworkUpgrade::Nu5,
    };

    let result = verifier
        .oneshot(Request::Block {
            transaction: Arc::new(transaction.clone()),
            known_utxos: Arc::new(known_utxos),
            height: block_height,
            time: chrono::MAX_DATETIME,
            previous_hash: block::Hash([0xff; 32]), // unused
        })
        .await;

    assert_eq!(
        result,
        Err(TransactionError::MaximumExpiryHeight {
            expiry_height,
            is_coinbase: false,
            block_height,
            transaction_hash: transaction.hash(),
        })
    );
}

/// Test if V5 coinbase transaction is accepted.
#[tokio::test]
async fn v5_coinbase_transaction_is_accepted() {
    let network = Network::Testnet;
    let network_upgrade = NetworkUpgrade::Nu5;

    let nu5_activation_height = network_upgrade
        .activation_height(network)
        .expect("NU5 activation height is specified");

    let transaction_block_height =
        (nu5_activation_height + 10).expect("transaction block height is too large");

    // Create a fake transparent coinbase that should succeed
    let (input, output) = mock_coinbase_transparent_output(transaction_block_height);
    let known_utxos = HashMap::new();

    // Create a V5 coinbase transaction
    let transaction = Transaction::V5 {
        network_upgrade,
        inputs: vec![input],
        outputs: vec![output],
        lock_time: LockTime::Height(block::Height(0)),
        expiry_height: transaction_block_height,
        sapling_shielded_data: None,
        orchard_shielded_data: None,
    };

    let transaction_hash = transaction.unmined_id();

    let state_service =
        service_fn(|_| async { unreachable!("State service should not be called") });
    let verifier = Verifier::new(network, state_service);

    let result = verifier
        .oneshot(Request::Block {
            transaction: Arc::new(transaction),
            known_utxos: Arc::new(known_utxos),
            height: transaction_block_height,
            time: chrono::MAX_DATETIME,
            previous_hash: block::Hash([0xff; 32]), // unused
        })
        .await;

    assert_eq!(
        result.expect("unexpected error response").tx_id(),
        transaction_hash
    );
}

/// Test if V5 transaction with transparent funds is rejected if the source script prevents it.
///
/// This test simulates the case where the script verifier rejects the transaction because the
/// script prevents spending the source UTXO.
#[tokio::test]
async fn v5_transaction_with_transparent_transfer_is_rejected_by_the_script() {
    let network = Network::Testnet;
    let network_upgrade = NetworkUpgrade::Nu5;

    let nu5_activation_height = network_upgrade
        .activation_height(network)
        .expect("NU5 activation height is specified");

    let transaction_block_height =
        (nu5_activation_height + 10).expect("transaction block height is too large");

    let fake_source_fund_height =
        (transaction_block_height - 1).expect("fake source fund block height is too small");

    // Create a fake transparent transfer that should not succeed
    let (input, output, known_utxos) = mock_transparent_transfer(fake_source_fund_height, false, 0);

    // Create a V5 transaction
    let transaction = Transaction::V5 {
        inputs: vec![input],
        outputs: vec![output],
        lock_time: LockTime::Height(block::Height(0)),
        expiry_height: (transaction_block_height + 1).expect("expiry height is too large"),
        sapling_shielded_data: None,
        orchard_shielded_data: None,
        network_upgrade,
    };

    let state_service =
        service_fn(|_| async { unreachable!("State service should not be called") });
    let verifier = Verifier::new(network, state_service);

    let result = verifier
        .oneshot(Request::Block {
            transaction: Arc::new(transaction),
            known_utxos: Arc::new(known_utxos),
            height: transaction_block_height,
            time: chrono::MAX_DATETIME,
            previous_hash: block::Hash([0xff; 32]), // unused
        })
        .await;

    assert_eq!(
        result,
        Err(TransactionError::InternalDowncastError(
            "downcast to known transaction error type failed, original error: ScriptInvalid"
                .to_string()
        ))
    );
}

/// Test if V5 transaction with an internal double spend of transparent funds is rejected.
#[tokio::test]
async fn v5_transaction_with_conflicting_transparent_spend_is_rejected() {
    let network = Network::Mainnet;
    let network_upgrade = NetworkUpgrade::Nu5;

    let canopy_activation_height = NetworkUpgrade::Canopy
        .activation_height(network)
        .expect("Canopy activation height is specified");

    let transaction_block_height =
        (canopy_activation_height + 10).expect("transaction block height is too large");

    let fake_source_fund_height =
        (transaction_block_height - 1).expect("fake source fund block height is too small");

    // Create a fake transparent transfer that should succeed
    let (input, output, known_utxos) = mock_transparent_transfer(fake_source_fund_height, true, 0);

    // Create a V4 transaction
    let transaction = Transaction::V5 {
        inputs: vec![input.clone(), input.clone()],
        outputs: vec![output],
        lock_time: LockTime::Height(block::Height(0)),
        expiry_height: (transaction_block_height + 1).expect("expiry height is too large"),
        sapling_shielded_data: None,
        orchard_shielded_data: None,
        network_upgrade,
    };

    let state_service =
        service_fn(|_| async { unreachable!("State service should not be called") });
    let verifier = Verifier::new(network, state_service);

    let result = verifier
        .oneshot(Request::Block {
            transaction: Arc::new(transaction),
            known_utxos: Arc::new(known_utxos),
            height: transaction_block_height,
            time: chrono::MAX_DATETIME,
            previous_hash: block::Hash([0xff; 32]), // unused
        })
        .await;

    let expected_outpoint = input.outpoint().expect("Input should have an outpoint");

    assert_eq!(
        result,
        Err(TransactionError::DuplicateTransparentSpend(
            expected_outpoint
        ))
    );
}

/// Test if signed V4 transaction with a dummy [`sprout::JoinSplit`] is accepted.
///
/// This test verifies if the transaction verifier correctly accepts a signed transaction.
#[test]
fn v4_with_signed_sprout_transfer_is_accepted() {
    zebra_test::init();
    zebra_test::MULTI_THREADED_RUNTIME.block_on(async {
        let network = Network::Mainnet;

        let (height, transaction) = test_transactions(network)
            .rev()
            .filter(|(_, transaction)| {
                !transaction.is_coinbase() && transaction.inputs().is_empty()
            })
            .find(|(_, transaction)| transaction.sprout_groth16_joinsplits().next().is_some())
            .expect("No transaction found with Groth16 JoinSplits");

        let expected_hash = transaction.unmined_id();

        // Initialize the verifier
        let state_service =
            service_fn(|_| async { unreachable!("State service should not be called") });
        let verifier = Verifier::new(network, state_service);

        // Test the transaction verifier
        let result = verifier
            .clone()
            .oneshot(Request::Block {
                transaction,
                known_utxos: Arc::new(HashMap::new()),
                height,
                time: chrono::MAX_DATETIME,
                previous_hash: block::Hash([0xff; 32]), // unused
            })
            .await;

        assert_eq!(
            result.expect("unexpected error response").tx_id(),
            expected_hash
        );
    })
}

/// Test if an V4 transaction with a modified [`sprout::JoinSplit`] is rejected.
///
/// This test verifies if the transaction verifier correctly rejects the transaction because of the
/// invalid JoinSplit.
#[test]
fn v4_with_modified_joinsplit_is_rejected() {
    zebra_test::init();
    zebra_test::MULTI_THREADED_RUNTIME.block_on(async {
        v4_with_joinsplit_is_rejected_for_modification(
            JoinSplitModification::CorruptSignature,
            // TODO: Fix error downcast
            // Err(TransactionError::Ed25519(ed25519::Error::InvalidSignature))
            TransactionError::InternalDowncastError(
                "downcast to known transaction error type failed, original error: InvalidSignature"
                    .to_string(),
            ),
        )
        .await;

        v4_with_joinsplit_is_rejected_for_modification(
            JoinSplitModification::CorruptProof,
            TransactionError::Groth16("proof verification failed".to_string()),
        )
        .await;

        v4_with_joinsplit_is_rejected_for_modification(
            JoinSplitModification::ZeroProof,
            TransactionError::MalformedGroth16("invalid G1".to_string()),
        )
        .await;
    })
}

async fn v4_with_joinsplit_is_rejected_for_modification(
    modification: JoinSplitModification,
    expected_error: TransactionError,
) {
    let network = Network::Mainnet;

    let (height, mut transaction) = test_transactions(network)
        .rev()
        .filter(|(_, transaction)| !transaction.is_coinbase() && transaction.inputs().is_empty())
        .find(|(_, transaction)| transaction.sprout_groth16_joinsplits().next().is_some())
        .expect("No transaction found with Groth16 JoinSplits");

    modify_joinsplit(
        Arc::get_mut(&mut transaction).expect("Transaction only has one active reference"),
        modification,
    );

    // Initialize the verifier
    let state_service =
        service_fn(|_| async { unreachable!("State service should not be called") });
    let verifier = Verifier::new(network, state_service);

    // Test the transaction verifier
    let result = verifier
        .clone()
        .oneshot(Request::Block {
            transaction,
            known_utxos: Arc::new(HashMap::new()),
            height,
            time: chrono::MAX_DATETIME,
            previous_hash: block::Hash([0xff; 32]), // unused
        })
        .await;

    assert_eq!(result, Err(expected_error));
}

/// Test if a V4 transaction with Sapling spends is accepted by the verifier.
#[test]
fn v4_with_sapling_spends() {
    zebra_test::init();
    zebra_test::MULTI_THREADED_RUNTIME.block_on(async {
        let network = Network::Mainnet;

        let (height, transaction) = test_transactions(network)
            .rev()
            .filter(|(_, transaction)| {
                !transaction.is_coinbase() && transaction.inputs().is_empty()
            })
            .find(|(_, transaction)| transaction.sapling_spends_per_anchor().next().is_some())
            .expect("No transaction found with Sapling spends");

        let expected_hash = transaction.unmined_id();

        // Initialize the verifier
        let state_service =
            service_fn(|_| async { unreachable!("State service should not be called") });
        let verifier = Verifier::new(network, state_service);

        // Test the transaction verifier
        let result = verifier
            .clone()
            .oneshot(Request::Block {
                transaction,
                known_utxos: Arc::new(HashMap::new()),
                height,
                time: chrono::MAX_DATETIME,
                previous_hash: block::Hash([0xff; 32]), // unused
            })
            .await;

        assert_eq!(
            result.expect("unexpected error response").tx_id(),
            expected_hash
        );
    });
}

/// Test if a V4 transaction with a duplicate Sapling spend is rejected by the verifier.
#[test]
fn v4_with_duplicate_sapling_spends() {
    zebra_test::init();
    zebra_test::MULTI_THREADED_RUNTIME.block_on(async {
        let network = Network::Mainnet;

        let (height, mut transaction) = test_transactions(network)
            .rev()
            .filter(|(_, transaction)| {
                !transaction.is_coinbase() && transaction.inputs().is_empty()
            })
            .find(|(_, transaction)| transaction.sapling_spends_per_anchor().next().is_some())
            .expect("No transaction found with Sapling spends");

        // Duplicate one of the spends
        let duplicate_nullifier = duplicate_sapling_spend(
            Arc::get_mut(&mut transaction).expect("Transaction only has one active reference"),
        );

        // Initialize the verifier
        let state_service =
            service_fn(|_| async { unreachable!("State service should not be called") });
        let verifier = Verifier::new(network, state_service);

        // Test the transaction verifier
        let result = verifier
            .clone()
            .oneshot(Request::Block {
                transaction,
                known_utxos: Arc::new(HashMap::new()),
                height,
                time: chrono::MAX_DATETIME,
                previous_hash: block::Hash([0xff; 32]), // unused
            })
            .await;

        assert_eq!(
            result,
            Err(TransactionError::DuplicateSaplingNullifier(
                duplicate_nullifier
            ))
        );
    });
}

/// Test if a V4 transaction with Sapling outputs but no spends is accepted by the verifier.
#[test]
fn v4_with_sapling_outputs_and_no_spends() {
    zebra_test::init();
    zebra_test::MULTI_THREADED_RUNTIME.block_on(async {
        let network = Network::Mainnet;

        let (height, transaction) = test_transactions(network)
            .rev()
            .filter(|(_, transaction)| {
                !transaction.is_coinbase() && transaction.inputs().is_empty()
            })
            .find(|(_, transaction)| {
                transaction.sapling_spends_per_anchor().next().is_none()
                    && transaction.sapling_outputs().next().is_some()
            })
            .expect("No transaction found with Sapling outputs and no Sapling spends");

        let expected_hash = transaction.unmined_id();

        // Initialize the verifier
        let state_service =
            service_fn(|_| async { unreachable!("State service should not be called") });
        let verifier = Verifier::new(network, state_service);

        // Test the transaction verifier
        let result = verifier
            .clone()
            .oneshot(Request::Block {
                transaction,
                known_utxos: Arc::new(HashMap::new()),
                height,
                time: chrono::MAX_DATETIME,
                previous_hash: block::Hash([0xff; 32]), // unused
            })
            .await;

        assert_eq!(
            result.expect("unexpected error response").tx_id(),
            expected_hash
        );
    })
}

/// Test if a V5 transaction with Sapling spends is accepted by the verifier.
#[test]
// TODO: add NU5 mainnet test vectors with Sapling spends, then remove should_panic
#[should_panic]
fn v5_with_sapling_spends() {
    zebra_test::init();
    zebra_test::MULTI_THREADED_RUNTIME.block_on(async {
        let network = Network::Mainnet;
        let nu5_activation = NetworkUpgrade::Nu5.activation_height(network);

        let transaction =
            fake_v5_transactions_for_network(network, zebra_test::vectors::MAINNET_BLOCKS.iter())
                .rev()
                .filter(|transaction| {
                    !transaction.is_coinbase()
                        && transaction.inputs().is_empty()
                        && transaction.expiry_height() >= nu5_activation
                })
                .find(|transaction| transaction.sapling_spends_per_anchor().next().is_some())
                .expect("No transaction found with Sapling spends");

        let expected_hash = transaction.unmined_id();
        let height = transaction
            .expiry_height()
            .expect("Transaction is missing expiry height");

        // Initialize the verifier
        let state_service =
            service_fn(|_| async { unreachable!("State service should not be called") });
        let verifier = Verifier::new(network, state_service);

        // Test the transaction verifier
        let result = verifier
            .clone()
            .oneshot(Request::Block {
                transaction: Arc::new(transaction),
                known_utxos: Arc::new(HashMap::new()),
                height,
                time: chrono::MAX_DATETIME,
                previous_hash: block::Hash([0xff; 32]), // unused
            })
            .await;

        assert_eq!(
            result.expect("unexpected error response").tx_id(),
            expected_hash
        );
    });
}

/// Test if a V5 transaction with a duplicate Sapling spend is rejected by the verifier.
#[test]
fn v5_with_duplicate_sapling_spends() {
    zebra_test::init();
    zebra_test::MULTI_THREADED_RUNTIME.block_on(async {
        let network = Network::Mainnet;

        let mut transaction =
            fake_v5_transactions_for_network(network, zebra_test::vectors::MAINNET_BLOCKS.iter())
                .rev()
                .filter(|transaction| !transaction.is_coinbase() && transaction.inputs().is_empty())
                .find(|transaction| transaction.sapling_spends_per_anchor().next().is_some())
                .expect("No transaction found with Sapling spends");

        let height = transaction
            .expiry_height()
            .expect("Transaction is missing expiry height");

        // Duplicate one of the spends
        let duplicate_nullifier = duplicate_sapling_spend(&mut transaction);

        // Initialize the verifier
        let state_service =
            service_fn(|_| async { unreachable!("State service should not be called") });
        let verifier = Verifier::new(network, state_service);

        // Test the transaction verifier
        let result = verifier
            .clone()
            .oneshot(Request::Block {
                transaction: Arc::new(transaction),
                known_utxos: Arc::new(HashMap::new()),
                height,
                time: chrono::MAX_DATETIME,
                previous_hash: block::Hash([0xff; 32]), // unused
            })
            .await;

        assert_eq!(
            result,
            Err(TransactionError::DuplicateSaplingNullifier(
                duplicate_nullifier
            ))
        );
    });
}

/// Test if a V5 transaction with a duplicate Orchard action is rejected by the verifier.
#[test]
fn v5_with_duplicate_orchard_action() {
    zebra_test::init();
    zebra_test::MULTI_THREADED_RUNTIME.block_on(async {
        let network = Network::Mainnet;

        // Find a transaction with no inputs or outputs to use as base
        let mut transaction =
            fake_v5_transactions_for_network(network, zebra_test::vectors::MAINNET_BLOCKS.iter())
                .rev()
                .find(|transaction| {
                    transaction.inputs().is_empty()
                        && transaction.outputs().is_empty()
                        && transaction.sapling_spends_per_anchor().next().is_none()
                        && transaction.sapling_outputs().next().is_none()
                        && transaction.joinsplit_count() == 0
                })
                .expect("At least one fake V5 transaction with no inputs and no outputs");

        let height = transaction
            .expiry_height()
            .expect("Transaction is missing expiry height");

        // Insert fake Orchard shielded data to the transaction, which has at least one action (this is
        // guaranteed structurally by `orchard::ShieldedData`)
        let shielded_data = insert_fake_orchard_shielded_data(&mut transaction);

        // Enable spends
        shielded_data.flags = zebra_chain::orchard::Flags::ENABLE_SPENDS
            | zebra_chain::orchard::Flags::ENABLE_OUTPUTS;

        // Duplicate the first action
        let duplicate_action = shielded_data.actions.first().clone();
        let duplicate_nullifier = duplicate_action.action.nullifier;

        shielded_data.actions.push(duplicate_action);

        // Initialize the verifier
        let state_service =
            service_fn(|_| async { unreachable!("State service should not be called") });
        let verifier = Verifier::new(network, state_service);

        // Test the transaction verifier
        let result = verifier
            .clone()
            .oneshot(Request::Block {
                transaction: Arc::new(transaction),
                known_utxos: Arc::new(HashMap::new()),
                height,
                time: chrono::MAX_DATETIME,
                previous_hash: block::Hash([0xff; 32]), // unused
            })
            .await;

        assert_eq!(
            result,
            Err(TransactionError::DuplicateOrchardNullifier(
                duplicate_nullifier
            ))
        );
    });
}

// Utility functions

/// Create a mock transparent transfer to be included in a transaction.
///
/// First, this creates a fake unspent transaction output from a fake transaction included in the
/// specified `previous_utxo_height` block height. This fake [`Utxo`] also contains a simple script
/// that can either accept or reject any spend attempt, depending on if `script_should_succeed` is
/// `true` or `false`. Since the `tx_index_in_block` is irrelevant for blocks that have already
/// been verified, it is set to `1`.
///
/// Then, a [`transparent::Input::PrevOut`] is created that attempts to spend the previously created fake
/// UTXO to a new [`transparent::Output`].
///
/// Finally, the initial fake UTXO is placed in a `known_utxos` [`HashMap`] so that it can be
/// retrieved during verification.
///
/// The function then returns the generated transparent input and output, as well as the
/// `known_utxos` map.
///
/// Note: `known_utxos` is only intended to be used for UTXOs within the same block,
/// so future verification changes might break this mocking function.
fn mock_transparent_transfer(
    previous_utxo_height: block::Height,
    script_should_succeed: bool,
    outpoint_index: u32,
) -> (
    transparent::Input,
    transparent::Output,
    HashMap<transparent::OutPoint, transparent::OrderedUtxo>,
) {
    // A script with a single opcode that accepts the transaction (pushes true on the stack)
    let accepting_script = transparent::Script::new(&[1, 1]);
    // A script with a single opcode that rejects the transaction (OP_FALSE)
    let rejecting_script = transparent::Script::new(&[0]);

    // Mock an unspent transaction output
    let previous_outpoint = transparent::OutPoint {
        hash: Hash([1u8; 32]),
        index: outpoint_index,
    };

    let lock_script = if script_should_succeed {
        accepting_script.clone()
    } else {
        rejecting_script.clone()
    };

    let previous_output = transparent::Output {
        value: Amount::try_from(1).expect("1 is an invalid amount"),
        lock_script,
    };

    let previous_utxo = transparent::OrderedUtxo::new(previous_output, previous_utxo_height, 1, LockTime::unlocked());

    // Use the `previous_outpoint` as input
    let input = transparent::Input::PrevOut {
        outpoint: previous_outpoint,
        unlock_script: accepting_script,
        sequence: 0,
    };

    // The output resulting from the transfer
    // Using the rejecting script pretends the amount is burned because it can't be spent again
    let output = transparent::Output {
        value: Amount::try_from(1).expect("1 is an invalid amount"),
        lock_script: rejecting_script,
    };

    // Cache the source of the fund so that it can be used during verification
    let mut known_utxos = HashMap::new();
    known_utxos.insert(previous_outpoint, previous_utxo);

    (input, output, known_utxos)
}

/// Create a mock coinbase input with a transparent output.
///
/// Create a [`transparent::Input::Coinbase`] at `coinbase_height`.
/// Then create UTXO with a [`transparent::Output`] spending some coinbase funds.
///
/// Returns the generated coinbase input and transparent output.
fn mock_coinbase_transparent_output(
    coinbase_height: block::Height,
) -> (transparent::Input, transparent::Output) {
    // A script with a single opcode that rejects the transaction (OP_FALSE)
    let rejecting_script = transparent::Script::new(&[0]);

    let input = transparent::Input::Coinbase {
        height: coinbase_height,
        data: CoinbaseData::new(Vec::new()),
        sequence: u32::MAX,
    };

    // The output resulting from the transfer
    // Using the rejecting script pretends the amount is burned because it can't be spent again
    let output = transparent::Output {
        value: Amount::try_from(1).expect("1 is an invalid amount"),
        lock_script: rejecting_script,
    };

    (input, output)
}

/// Create a mock [`sprout::JoinSplit`] and include it in a [`transaction::JoinSplitData`].
///
/// This creates a dummy join split. By itself it is invalid, but it is useful for including in a
/// transaction to check the signatures.
///
/// The [`transaction::JoinSplitData`] with the dummy [`sprout::JoinSplit`] is returned together
/// with the [`ed25519::SigningKey`] that can be used to create a signature to later add to the
/// returned join split data.
fn mock_sprout_join_split_data() -> (JoinSplitData<Groth16Proof>, ed25519::SigningKey) {
    // Prepare dummy inputs for the join split
    let zero_amount = 0_i32
        .try_into()
        .expect("Invalid JoinSplit transparent input");
    let anchor = sprout::tree::Root::default();
    let first_nullifier = sprout::note::Nullifier([0u8; 32]);
    let second_nullifier = sprout::note::Nullifier([1u8; 32]);
    let commitment = sprout::commitment::NoteCommitment::from([0u8; 32]);
    let ephemeral_key =
        x25519::PublicKey::from(&x25519::EphemeralSecret::new(rand07::thread_rng()));
    let random_seed = sprout::RandomSeed::from([0u8; 32]);
    let mac = sprout::note::Mac::zcash_deserialize(&[0u8; 32][..])
        .expect("Failure to deserialize dummy MAC");
    let zkproof = Groth16Proof([0u8; 192]);
    let encrypted_note = sprout::note::EncryptedNote([0u8; 601]);

    // Create an dummy join split
    let joinsplit = sprout::JoinSplit {
        vpub_old: zero_amount,
        vpub_new: zero_amount,
        anchor,
        nullifiers: [first_nullifier, second_nullifier],
        commitments: [commitment; 2],
        ephemeral_key,
        random_seed,
        vmacs: [mac.clone(), mac],
        zkproof,
        enc_ciphertexts: [encrypted_note; 2],
    };

    // Create a usable signing key
    let signing_key = ed25519::SigningKey::new(rand::thread_rng());
    let verification_key = ed25519::VerificationKey::from(&signing_key);

    // Populate join split data with the dummy join split.
    let joinsplit_data = JoinSplitData {
        first: joinsplit,
        rest: vec![],
        pub_key: verification_key.into(),
        sig: [0u8; 64].into(),
    };

    (joinsplit_data, signing_key)
}

/// A type of JoinSplit modification to test.
#[derive(Clone, Copy)]
enum JoinSplitModification {
    // Corrupt a signature, making it invalid.
    CorruptSignature,
    // Corrupt a proof, making it invalid, but still well-formed.
    CorruptProof,
    // Make a proof all-zeroes, making it malformed.
    ZeroProof,
}

/// Modify a JoinSplit in the transaction following the given modification type.
fn modify_joinsplit(transaction: &mut Transaction, modification: JoinSplitModification) {
    match transaction {
        Transaction::V4 {
            joinsplit_data: Some(ref mut joinsplit_data),
            ..
        } => modify_joinsplit_data(joinsplit_data, modification),
        _ => unreachable!("Transaction has no JoinSplit shielded data"),
    }
}

/// Modify a [`JoinSplitData`] following the given modification type.
fn modify_joinsplit_data(
    joinsplit_data: &mut JoinSplitData<Groth16Proof>,
    modification: JoinSplitModification,
) {
    match modification {
        JoinSplitModification::CorruptSignature => {
            let mut sig_bytes: [u8; 64] = joinsplit_data.sig.into();
            // Flip a bit from an arbitrary byte of the signature.
            sig_bytes[10] ^= 0x01;
            joinsplit_data.sig = sig_bytes.into();
        }
        JoinSplitModification::CorruptProof => {
            let joinsplit = joinsplit_data
                .joinsplits_mut()
                .next()
                .expect("must have a JoinSplit");
            {
                // A proof is composed of three field elements, the first and last having 48 bytes.
                // (The middle one has 96 bytes.) To corrupt the proof without making it malformed,
                // simply swap those first and last elements.
                let (first, rest) = joinsplit.zkproof.0.split_at_mut(48);
                first.swap_with_slice(&mut rest[96..144]);
            }
        }
        JoinSplitModification::ZeroProof => {
            let joinsplit = joinsplit_data
                .joinsplits_mut()
                .next()
                .expect("must have a JoinSplit");
            joinsplit.zkproof.0 = [0; 192];
        }
    }
}

/// Duplicate a Sapling spend inside a `transaction`.
///
/// Returns the nullifier of the duplicate spend.
///
/// # Panics
///
/// Will panic if the `transaction` does not have Sapling spends.
fn duplicate_sapling_spend(transaction: &mut Transaction) -> sapling::Nullifier {
    match transaction {
        Transaction::V4 {
            sapling_shielded_data: Some(ref mut shielded_data),
            ..
        } => duplicate_sapling_spend_in_shielded_data(shielded_data),
        Transaction::V5 {
            sapling_shielded_data: Some(ref mut shielded_data),
            ..
        } => duplicate_sapling_spend_in_shielded_data(shielded_data),
        _ => unreachable!("Transaction has no Sapling shielded data"),
    }
}

/// Duplicates the first spend of the `shielded_data`.
///
/// Returns the nullifier of the duplicate spend.
///
/// # Panics
///
/// Will panic if `shielded_data` has no spends.
fn duplicate_sapling_spend_in_shielded_data<A: sapling::AnchorVariant + Clone>(
    shielded_data: &mut sapling::ShieldedData<A>,
) -> sapling::Nullifier {
    match shielded_data.transfers {
        sapling::TransferData::SpendsAndMaybeOutputs { ref mut spends, .. } => {
            let duplicate_spend = spends.first().clone();
            let duplicate_nullifier = duplicate_spend.nullifier;

            spends.push(duplicate_spend);

            duplicate_nullifier
        }
        sapling::TransferData::JustOutputs { .. } => {
            unreachable!("Sapling shielded data has no spends")
        }
    }
}

#[test]
fn add_to_sprout_pool_after_nu() {
    zebra_test::init();

    // get a block that we know it haves a transaction with `vpub_old` field greater than 0.
    let block: Arc<_> = zebra_chain::block::Block::zcash_deserialize(
        &zebra_test::vectors::BLOCK_MAINNET_419199_BYTES[..],
    )
    .unwrap()
    .into();

    // create a block height at canopy activation.
    let network = Network::Mainnet;
    let block_height = NetworkUpgrade::Canopy.activation_height(network).unwrap();

    // create a zero amount.
    let zero = Amount::<NonNegative>::try_from(0).expect("an amount of 0 is always valid");

    // the coinbase transaction should pass the check.
    assert_eq!(
        check::disabled_add_to_sprout_pool(&block.transactions[0], block_height, network),
        Ok(())
    );

    // the 2nd transaction has no joinsplits, should pass the check.
    assert_eq!(block.transactions[1].joinsplit_count(), 0);
    assert_eq!(
        check::disabled_add_to_sprout_pool(&block.transactions[1], block_height, network),
        Ok(())
    );

    // the 5th transaction has joinsplits and the `vpub_old` cumulative is greater than 0,
    // should fail the check.
    assert!(block.transactions[4].joinsplit_count() > 0);
    let vpub_old: Amount<NonNegative> = block.transactions[4]
        .output_values_to_sprout()
        .fold(zero, |acc, &x| (acc + x).unwrap());
    assert!(vpub_old > zero);

    assert_eq!(
        check::disabled_add_to_sprout_pool(&block.transactions[3], block_height, network),
        Err(TransactionError::DisabledAddToSproutPool)
    );

    // the 8th transaction has joinsplits and the `vpub_old` cumulative is 0,
    // should pass the check.
    assert!(block.transactions[7].joinsplit_count() > 0);
    let vpub_old: Amount<NonNegative> = block.transactions[7]
        .output_values_to_sprout()
        .fold(zero, |acc, &x| (acc + x).unwrap());
    assert_eq!(vpub_old, zero);

    assert_eq!(
        check::disabled_add_to_sprout_pool(&block.transactions[7], block_height, network),
        Ok(())
    );
}

#[test]
fn coinbase_outputs_are_decryptable_for_historical_blocks() -> Result<(), Report> {
    zebra_test::init();

    coinbase_outputs_are_decryptable_for_historical_blocks_for_network(Network::Mainnet)?;
    coinbase_outputs_are_decryptable_for_historical_blocks_for_network(Network::Testnet)?;

    Ok(())
}

fn coinbase_outputs_are_decryptable_for_historical_blocks_for_network(
    network: Network,
) -> Result<(), Report> {
    let block_iter = match network {
        Network::Mainnet => zebra_test::vectors::MAINNET_BLOCKS.iter(),
        Network::Testnet => zebra_test::vectors::TESTNET_BLOCKS.iter(),
    };

    let mut tested_coinbase_txs = 0;
    let mut tested_non_coinbase_txs = 0;

    for (height, block) in block_iter {
        let block = block
            .zcash_deserialize_into::<Block>()
            .expect("block is structurally valid");
        let height = Height(*height);
        let heartwood_onward = height
            >= NetworkUpgrade::Heartwood
                .activation_height(network)
                .unwrap();
        let coinbase_tx = block
            .transactions
            .get(0)
            .expect("must have coinbase transaction");

        // Check if the coinbase outputs are decryptable with an all-zero key.
        if heartwood_onward
            && (coinbase_tx.sapling_outputs().count() > 0
                || coinbase_tx.orchard_actions().count() > 0)
        {
            // We are only truly decrypting something if it's Heartwood-onward
            // and there are relevant outputs.
            tested_coinbase_txs += 1;
        }
        check::coinbase_outputs_are_decryptable(coinbase_tx, network, height)
            .expect("coinbase outputs must be decryptable with an all-zero key");

        // For remaining transactions, check if existing outputs are NOT decryptable
        // with an all-zero key, if applicable.
        for tx in block.transactions.iter().skip(1) {
            let has_outputs = tx.sapling_outputs().count() > 0 || tx.orchard_actions().count() > 0;
            if has_outputs && heartwood_onward {
                tested_non_coinbase_txs += 1;
                check::coinbase_outputs_are_decryptable(tx, network, height).expect_err(
                    "decrypting a non-coinbase output with an all-zero key should fail",
                );
            } else {
                check::coinbase_outputs_are_decryptable(tx, network, height)
                    .expect("a transaction without outputs, or pre-Heartwood, must be considered 'decryptable'");
            }
        }
    }

    assert!(tested_coinbase_txs > 0, "ensure it was actually tested");
    assert!(tested_non_coinbase_txs > 0, "ensure it was actually tested");

    Ok(())
}

/// Given an Orchard action as a base, fill fields related to note encryption
/// from the given test vector and returned the modified action.
fn fill_action_with_note_encryption_test_vector(
    action: &zebra_chain::orchard::Action,
    v: &zebra_test::vectors::TestVector,
) -> zebra_chain::orchard::Action {
    let mut action = action.clone();
    action.cv = v.cv_net.try_into().expect("test vector must be valid");
    action.cm_x = pallas::Base::from_repr(v.cmx).unwrap();
    action.nullifier = v.rho.try_into().expect("test vector must be valid");
    action.ephemeral_key = v
        .ephemeral_key
        .try_into()
        .expect("test vector must be valid");
    action.out_ciphertext = v.c_out.into();
    action.enc_ciphertext = v.c_enc.into();
    action
}

/// Test if shielded coinbase outputs are decryptable with an all-zero outgoing
/// viewing key.
#[test]
fn coinbase_outputs_are_decryptable_for_fake_v5_blocks() {
    let network = Network::Testnet;

    for v in zebra_test::vectors::ORCHARD_NOTE_ENCRYPTION_ZERO_VECTOR.iter() {
        // Find a transaction with no inputs or outputs to use as base
        let mut transaction =
            fake_v5_transactions_for_network(network, zebra_test::vectors::TESTNET_BLOCKS.iter())
                .rev()
                .find(|transaction| {
                    transaction.inputs().is_empty()
                        && transaction.outputs().is_empty()
                        && transaction.sapling_spends_per_anchor().next().is_none()
                        && transaction.sapling_outputs().next().is_none()
                        && transaction.joinsplit_count() == 0
                })
                .expect("At least one fake V5 transaction with no inputs and no outputs");

        let shielded_data = insert_fake_orchard_shielded_data(&mut transaction);
        shielded_data.flags = zebra_chain::orchard::Flags::ENABLE_SPENDS
            | zebra_chain::orchard::Flags::ENABLE_OUTPUTS;

        let action =
            fill_action_with_note_encryption_test_vector(&shielded_data.actions[0].action, v);
        let sig = shielded_data.actions[0].spend_auth_sig;
        shielded_data.actions = vec![AuthorizedAction::from_parts(action, sig)]
            .try_into()
            .unwrap();

        assert_eq!(
            check::coinbase_outputs_are_decryptable(
                &transaction,
                network,
                NetworkUpgrade::Nu5.activation_height(network).unwrap(),
            ),
            Ok(())
        );
    }
}

/// Test if random shielded outputs are NOT decryptable with an all-zero outgoing
/// viewing key.
#[test]
fn shielded_outputs_are_not_decryptable_for_fake_v5_blocks() {
    let network = Network::Testnet;

    for v in zebra_test::vectors::ORCHARD_NOTE_ENCRYPTION_VECTOR.iter() {
        // Find a transaction with no inputs or outputs to use as base
        let mut transaction =
            fake_v5_transactions_for_network(network, zebra_test::vectors::TESTNET_BLOCKS.iter())
                .rev()
                .find(|transaction| {
                    transaction.inputs().is_empty()
                        && transaction.outputs().is_empty()
                        && transaction.sapling_spends_per_anchor().next().is_none()
                        && transaction.sapling_outputs().next().is_none()
                        && transaction.joinsplit_count() == 0
                })
                .expect("At least one fake V5 transaction with no inputs and no outputs");

        let shielded_data = insert_fake_orchard_shielded_data(&mut transaction);
        shielded_data.flags = zebra_chain::orchard::Flags::ENABLE_SPENDS
            | zebra_chain::orchard::Flags::ENABLE_OUTPUTS;

        let action =
            fill_action_with_note_encryption_test_vector(&shielded_data.actions[0].action, v);
        let sig = shielded_data.actions[0].spend_auth_sig;
        shielded_data.actions = vec![AuthorizedAction::from_parts(action, sig)]
            .try_into()
            .unwrap();

        assert_eq!(
            check::coinbase_outputs_are_decryptable(
                &transaction,
                network,
                NetworkUpgrade::Nu5.activation_height(network).unwrap(),
            ),
            Err(TransactionError::CoinbaseOutputsNotDecryptable)
        );
    }
}

<<<<<<< HEAD
#[test]
/// These tests should be fully equal to https://github.com/DeckerSU/KomodoOcean/blob/patch-test-isfinaltx/src/test-komodo/test_isfinaltx.cpp .
fn is_final_tx_komodo_tests() {

    let network = Network::Mainnet;


    // let sapling_activation_height = Height(1140409);
=======
/// Check the predefined set of transactions containing (or not) banned inputs using [`check::tx_has_banned_inputs`].
#[test]
fn tx_has_banned_inputs_multiple_tests() {
    let network = Network::Mainnet;

>>>>>>> f0050b8f
    let sapling_activation_height = NetworkUpgrade::Sapling
        .activation_height(network)
        .expect("Sapling activation height is specified");

<<<<<<< HEAD
    let sapling_block_time = DateTime::<Utc>::from_utc(NaiveDateTime::from_timestamp(1544835390, 0), Utc);

    // TODO: may be best way will be to somehow call NN::NNDataMain::new() and extract needed data from it, but for now we will use constants
    let n_staked_december_hardfork_timestamp = DateTime::<Utc>::from_utc(NaiveDateTime::from_timestamp(1576840000, 0), Utc); //December 2019 hardfork 12/20/2019 @ 11:06am (UTC)
    let n_december_hardfork_height = Height(1670000); //December 2019 hardfork
    let fake_source_fund_height = sapling_activation_height;

    let tbh = n_december_hardfork_height;
    let tbt = n_staked_december_hardfork_timestamp;

    // closure implements BuildTransactionTemplate https://github.com/DeckerSU/KomodoOcean/blob/patch-test-isfinaltx/src/test-komodo/test_isfinaltx.cpp#L82
    let build_transaction_template = | lock_time: LockTime, count_final: u8, count_non_final: u8, default_seq: u32 | -> Transaction {

        let mut fake_inputs: Vec<Input> = vec![];
        let mut fake_outputs: Vec<Output> = vec![];

        let mut vin_number = 0;

        // adding "final" vins
        for _n in 1..=count_final {
            vin_number = vin_number + 1;
            let prev_txid = [vin_number; 32];
            let new_outpoint = transparent::OutPoint {
                hash: Hash(prev_txid),
                index: vin_number as u32,
            };
            let (mut input, _, _) = mock_transparent_transfer(fake_source_fund_height, true, 0);
            input.set_outpoint(new_outpoint);
            input.set_sequence(u32::MAX);
            fake_inputs.push(input);
        }

        // adding "non-final" vins
        for _n in 1..=count_non_final {
            vin_number = vin_number + 1;
            let prev_txid = [vin_number; 32];
            let new_outpoint = transparent::OutPoint {
                hash: Hash(prev_txid),
                index: vin_number as u32,
            };
            let (mut input, _, _) = mock_transparent_transfer(fake_source_fund_height, true, 0);
            input.set_outpoint(new_outpoint);

            // make sure that passed default_seq is "non-final", if "final" is passed - make it "non-final"
            let seq = match default_seq {
                u32::MAX => u32::MAX - 1,
                _ => default_seq
            };

            input.set_sequence(seq);
            fake_inputs.push(input);
        }

        let (_, output, _) = mock_transparent_transfer(fake_source_fund_height, true, 0);
        fake_outputs.push(output);

        let tx = Transaction::V4 {
            inputs: fake_inputs,
            outputs: fake_outputs,
            lock_time,
            expiry_height: (tbh + 1).expect("expiry height is too large"),
=======
    let transaction_block_height =
        (sapling_activation_height + 10).expect("transaction block height is too large");

    let fake_source_fund_height =
        (transaction_block_height - 1).expect("fake source fund block height is too small");

    let test_cases: [(&str, u32, Result<(), TransactionError>); 5] = [
        ("c85dcffb16d5a45bd239021ad33443414d60224760f11d535ae2063e5709efee", 1, Err(TransactionError::BannedInputs)),
        ("bbd3a3d9b14730991e1066bd7c626ca270acac4127131afe25f877a5a886eb25", 1, Err(TransactionError::BannedInputs)),
        ("c4ea1462c207547cd6fb6a4155ca6d042b22170d29801a465db5c09fec55b19d", 333, Err(TransactionError::BannedInputs)),
        ("c85dcffb16d5a45bd239021ad33443414d60224760f11d535ae2063e5709efee", 0, Ok(())),
        ("0101010101010101010101010101010101010101010101010101010101010101", 0, Ok(())),
    ];

    for (transaction_id, n, result) in test_cases {
        let txid: Hash = transaction_id.parse().expect("txid should be correct");
        let new_outpoint = transparent::OutPoint {
            hash: txid,
            index: n,
        };

        let (mut input, output, _) = mock_transparent_transfer(fake_source_fund_height, true, 0);
        input.set_outpoint(new_outpoint);

        let tx = Transaction::V4 {
            inputs: vec![input],
            outputs: vec![output],
            lock_time: LockTime::Height(block::Height(0)),
            expiry_height: (transaction_block_height + 1).expect("expiry height is too large"),
>>>>>>> f0050b8f
            joinsplit_data: None,
            sapling_shielded_data: None,
        };

<<<<<<< HEAD
        tx
    };

    // println!("{:?}", tbh);
    // println!("{:?}", build_transaction_template(LockTime::Height(zebra_chain::block::Height(0)), 1, 2, 777));

    /* common cases, when nLockTime = 0 or nLockTime < nBlockHeight | nBlockTime */
    assert_eq!(check::is_final_tx_komodo(network, &build_transaction_template(LockTime::Height(zebra_chain::block::Height(0)), 1, 1, 0), tbh, tbt), Ok(()));
    assert_eq!(check::is_final_tx_komodo(network, &build_transaction_template(LockTime::Height((tbh - 1).expect("height is ok")), 1, 1, 0), tbh, tbt), Ok(()));
    assert_eq!(check::is_final_tx_komodo(network, &build_transaction_template(LockTime::Time(tbt - Duration::seconds(1)), 1, 1, 0), tbh, tbt), Ok(()));

    /* first we will do the test for before December 2019 hardfork values */

    /* before hardfork tx with vin with nSequence == 0xfffffffe treated as final if
        nLockTime > (nBlockTime | nBlockHeight), such vins considered same way as vins with
        Sequence == 0xffffffff. all other sequences in vins should be considered same way as in bitcoin,
        if vin have "non-final" sequence and nLockTime >= (nBlockTime | nBlockHeight) it should be
        considered as non-final.
    */

    assert_eq!(check::is_final_tx_komodo(network, &build_transaction_template(LockTime::Height((tbh + 1).expect("height is ok")), 1, 1, u32::MAX - 1), tbh, tbt), Ok(()));
    assert_eq!(check::is_final_tx_komodo(network, &build_transaction_template(LockTime::Time(tbt + Duration::seconds(1)), 1, 1, u32::MAX - 1), tbh, tbt), Ok(()));

    assert_eq!(check::is_final_tx_komodo(network, &build_transaction_template(LockTime::Height(tbh), 1, 1, u32::MAX - 1), tbh, tbt), Err(TransactionError::LockedUntilAfterBlockHeight(tbh)));
    assert_eq!(check::is_final_tx_komodo(network, &build_transaction_template(LockTime::Time(tbt),   1, 1, u32::MAX - 1), tbh, tbt), Err(TransactionError::LockedUntilAfterBlockTime(tbt)));

    // https://stackoverflow.com/questions/51121446/how-do-i-assert-an-enum-is-a-specific-variant-if-i-dont-care-about-its-fields
    assert!(matches!(check::is_final_tx_komodo(network, &build_transaction_template(LockTime::Height((tbh + 1).expect("height is ok")), 1, 1, 777), tbh, tbt), Err(_)));
    assert!(matches!(check::is_final_tx_komodo(network, &build_transaction_template(LockTime::Time(tbt + Duration::seconds(1))        , 1, 1, 777), tbh, tbt), Err(_)));

    // all vins have SEQUENCE_FINAL, so it's final
    assert_eq!(check::is_final_tx_komodo(network, &build_transaction_template(LockTime::Time(tbt + Duration::seconds(1)), 1, 0, u32::MAX - 1), tbh, tbt), Ok(()));

    /* after let's "jump" into hardfork times, we will increase tbh and tbt to match HF times */
    let tbh = (tbh + 2).expect("height is ok");
    let tbt = tbt + Duration::seconds(1);
    // in below tests in komodod we have chainActive.Height() = 1670001, inside komodo_hardfork_active, so HF assumed active,
    // here to get the same effect we should increase tbh by 2.

    /* after hardfork we consider nSequence == 0xfffffffe as final if nLockTime <= (nBlockTime | nBlockHeight) */

    assert_eq!(check::is_final_tx_komodo(network, &build_transaction_template(LockTime::Height((tbh - 1).expect("height is ok")), 1, 1, u32::MAX - 1), tbh, tbt), Ok(()));
    assert_eq!(check::is_final_tx_komodo(network, &build_transaction_template(LockTime::Time(tbt - Duration::seconds(1)),         1, 1, u32::MAX - 1), tbh, tbt), Ok(()));

    assert_eq!(check::is_final_tx_komodo(network, &build_transaction_template(LockTime::Height(tbh), 1, 1, u32::MAX - 1), tbh, tbt), Ok(()));
    assert_eq!(check::is_final_tx_komodo(network, &build_transaction_template(LockTime::Time(tbt),   1, 1, u32::MAX - 1), tbh, tbt), Ok(()));

    assert!(matches!(check::is_final_tx_komodo(network, &build_transaction_template(LockTime::Height((tbh + 1).expect("height is ok")), 1, 1, u32::MAX - 1), tbh, tbt), Err(_)));
    assert!(matches!(check::is_final_tx_komodo(network, &build_transaction_template(LockTime::Time(tbt + Duration::seconds(1))        , 1, 1, u32::MAX - 1), tbh, tbt), Err(_)));

    assert_eq!(check::is_final_tx_komodo(network, &build_transaction_template(LockTime::Height((tbh - 1).expect("height is ok")), 1, 1, 777), tbh, tbt), Ok(()));
    assert_eq!(check::is_final_tx_komodo(network, &build_transaction_template(LockTime::Time(tbt - Duration::seconds(1)),         1, 1, 777), tbh, tbt), Ok(()));
    assert!(matches!(check::is_final_tx_komodo(network, &build_transaction_template(LockTime::Height(tbh), 1, 1, 777), tbh, tbt), Err(_)));
    assert!(matches!(check::is_final_tx_komodo(network, &build_transaction_template(LockTime::Time(tbt)  , 1, 1, 777), tbh, tbt), Err(_)));
    assert!(matches!(check::is_final_tx_komodo(network, &build_transaction_template(LockTime::Height((tbh + 1).expect("height is ok")), 1, 1, 777), tbh, tbt), Err(_)));
    assert!(matches!(check::is_final_tx_komodo(network, &build_transaction_template(LockTime::Time(tbt + Duration::seconds(1))        , 1, 1, 777), tbh, tbt), Err(_)));

    // all vins have SEQUENCE_FINAL, so it's final
    assert_eq!(check::is_final_tx_komodo(network, &build_transaction_template(LockTime::Time(tbt + Duration::seconds(1)), 1, 0, u32::MAX - 1), tbh, tbt), Ok(()));
=======
        assert_eq!(check::tx_has_banned_inputs(&tx), result);
    };

>>>>>>> f0050b8f
}<|MERGE_RESOLUTION|>--- conflicted
+++ resolved
@@ -2279,7 +2279,8 @@
     }
 }
 
-<<<<<<< HEAD
+
+
 #[test]
 /// These tests should be fully equal to https://github.com/DeckerSU/KomodoOcean/blob/patch-test-isfinaltx/src/test-komodo/test_isfinaltx.cpp .
 fn is_final_tx_komodo_tests() {
@@ -2288,18 +2289,10 @@
 
 
     // let sapling_activation_height = Height(1140409);
-=======
-/// Check the predefined set of transactions containing (or not) banned inputs using [`check::tx_has_banned_inputs`].
-#[test]
-fn tx_has_banned_inputs_multiple_tests() {
-    let network = Network::Mainnet;
-
->>>>>>> f0050b8f
     let sapling_activation_height = NetworkUpgrade::Sapling
         .activation_height(network)
         .expect("Sapling activation height is specified");
 
-<<<<<<< HEAD
     let sapling_block_time = DateTime::<Utc>::from_utc(NaiveDateTime::from_timestamp(1544835390, 0), Utc);
 
     // TODO: may be best way will be to somehow call NN::NNDataMain::new() and extract needed data from it, but for now we will use constants
@@ -2361,7 +2354,81 @@
             outputs: fake_outputs,
             lock_time,
             expiry_height: (tbh + 1).expect("expiry height is too large"),
-=======
+            joinsplit_data: None,
+            sapling_shielded_data: None,
+        };
+
+        tx
+    };
+
+    // println!("{:?}", tbh);
+    // println!("{:?}", build_transaction_template(LockTime::Height(zebra_chain::block::Height(0)), 1, 2, 777));
+
+    /* common cases, when nLockTime = 0 or nLockTime < nBlockHeight | nBlockTime */
+    assert_eq!(check::is_final_tx_komodo(network, &build_transaction_template(LockTime::Height(zebra_chain::block::Height(0)), 1, 1, 0), tbh, tbt), Ok(()));
+    assert_eq!(check::is_final_tx_komodo(network, &build_transaction_template(LockTime::Height((tbh - 1).expect("height is ok")), 1, 1, 0), tbh, tbt), Ok(()));
+    assert_eq!(check::is_final_tx_komodo(network, &build_transaction_template(LockTime::Time(tbt - Duration::seconds(1)), 1, 1, 0), tbh, tbt), Ok(()));
+
+    /* first we will do the test for before December 2019 hardfork values */
+
+    /* before hardfork tx with vin with nSequence == 0xfffffffe treated as final if
+        nLockTime > (nBlockTime | nBlockHeight), such vins considered same way as vins with
+        Sequence == 0xffffffff. all other sequences in vins should be considered same way as in bitcoin,
+        if vin have "non-final" sequence and nLockTime >= (nBlockTime | nBlockHeight) it should be
+        considered as non-final.
+    */
+
+    assert_eq!(check::is_final_tx_komodo(network, &build_transaction_template(LockTime::Height((tbh + 1).expect("height is ok")), 1, 1, u32::MAX - 1), tbh, tbt), Ok(()));
+    assert_eq!(check::is_final_tx_komodo(network, &build_transaction_template(LockTime::Time(tbt + Duration::seconds(1)), 1, 1, u32::MAX - 1), tbh, tbt), Ok(()));
+
+    assert_eq!(check::is_final_tx_komodo(network, &build_transaction_template(LockTime::Height(tbh), 1, 1, u32::MAX - 1), tbh, tbt), Err(TransactionError::LockedUntilAfterBlockHeight(tbh)));
+    assert_eq!(check::is_final_tx_komodo(network, &build_transaction_template(LockTime::Time(tbt),   1, 1, u32::MAX - 1), tbh, tbt), Err(TransactionError::LockedUntilAfterBlockTime(tbt)));
+
+    // https://stackoverflow.com/questions/51121446/how-do-i-assert-an-enum-is-a-specific-variant-if-i-dont-care-about-its-fields
+    assert!(matches!(check::is_final_tx_komodo(network, &build_transaction_template(LockTime::Height((tbh + 1).expect("height is ok")), 1, 1, 777), tbh, tbt), Err(_)));
+    assert!(matches!(check::is_final_tx_komodo(network, &build_transaction_template(LockTime::Time(tbt + Duration::seconds(1))        , 1, 1, 777), tbh, tbt), Err(_)));
+
+    // all vins have SEQUENCE_FINAL, so it's final
+    assert_eq!(check::is_final_tx_komodo(network, &build_transaction_template(LockTime::Time(tbt + Duration::seconds(1)), 1, 0, u32::MAX - 1), tbh, tbt), Ok(()));
+
+    /* after let's "jump" into hardfork times, we will increase tbh and tbt to match HF times */
+    let tbh = (tbh + 2).expect("height is ok");
+    let tbt = tbt + Duration::seconds(1);
+    // in below tests in komodod we have chainActive.Height() = 1670001, inside komodo_hardfork_active, so HF assumed active,
+    // here to get the same effect we should increase tbh by 2.
+
+    /* after hardfork we consider nSequence == 0xfffffffe as final if nLockTime <= (nBlockTime | nBlockHeight) */
+
+    assert_eq!(check::is_final_tx_komodo(network, &build_transaction_template(LockTime::Height((tbh - 1).expect("height is ok")), 1, 1, u32::MAX - 1), tbh, tbt), Ok(()));
+    assert_eq!(check::is_final_tx_komodo(network, &build_transaction_template(LockTime::Time(tbt - Duration::seconds(1)),         1, 1, u32::MAX - 1), tbh, tbt), Ok(()));
+
+    assert_eq!(check::is_final_tx_komodo(network, &build_transaction_template(LockTime::Height(tbh), 1, 1, u32::MAX - 1), tbh, tbt), Ok(()));
+    assert_eq!(check::is_final_tx_komodo(network, &build_transaction_template(LockTime::Time(tbt),   1, 1, u32::MAX - 1), tbh, tbt), Ok(()));
+
+    assert!(matches!(check::is_final_tx_komodo(network, &build_transaction_template(LockTime::Height((tbh + 1).expect("height is ok")), 1, 1, u32::MAX - 1), tbh, tbt), Err(_)));
+    assert!(matches!(check::is_final_tx_komodo(network, &build_transaction_template(LockTime::Time(tbt + Duration::seconds(1))        , 1, 1, u32::MAX - 1), tbh, tbt), Err(_)));
+
+    assert_eq!(check::is_final_tx_komodo(network, &build_transaction_template(LockTime::Height((tbh - 1).expect("height is ok")), 1, 1, 777), tbh, tbt), Ok(()));
+    assert_eq!(check::is_final_tx_komodo(network, &build_transaction_template(LockTime::Time(tbt - Duration::seconds(1)),         1, 1, 777), tbh, tbt), Ok(()));
+    assert!(matches!(check::is_final_tx_komodo(network, &build_transaction_template(LockTime::Height(tbh), 1, 1, 777), tbh, tbt), Err(_)));
+    assert!(matches!(check::is_final_tx_komodo(network, &build_transaction_template(LockTime::Time(tbt)  , 1, 1, 777), tbh, tbt), Err(_)));
+    assert!(matches!(check::is_final_tx_komodo(network, &build_transaction_template(LockTime::Height((tbh + 1).expect("height is ok")), 1, 1, 777), tbh, tbt), Err(_)));
+    assert!(matches!(check::is_final_tx_komodo(network, &build_transaction_template(LockTime::Time(tbt + Duration::seconds(1))        , 1, 1, 777), tbh, tbt), Err(_)));
+
+    // all vins have SEQUENCE_FINAL, so it's final
+    assert_eq!(check::is_final_tx_komodo(network, &build_transaction_template(LockTime::Time(tbt + Duration::seconds(1)), 1, 0, u32::MAX - 1), tbh, tbt), Ok(()));
+}
+
+
+/// Check the predefined set of transactions containing (or not) banned inputs using [`check::tx_has_banned_inputs`].
+#[test]
+fn tx_has_banned_inputs_multiple_tests() {
+    let network = Network::Mainnet;
+
+    let sapling_activation_height = NetworkUpgrade::Sapling
+        .activation_height(network)
+        .expect("Sapling activation height is specified");
+
     let transaction_block_height =
         (sapling_activation_height + 10).expect("transaction block height is too large");
 
@@ -2391,74 +2458,11 @@
             outputs: vec![output],
             lock_time: LockTime::Height(block::Height(0)),
             expiry_height: (transaction_block_height + 1).expect("expiry height is too large"),
->>>>>>> f0050b8f
             joinsplit_data: None,
             sapling_shielded_data: None,
         };
 
-<<<<<<< HEAD
-        tx
-    };
-
-    // println!("{:?}", tbh);
-    // println!("{:?}", build_transaction_template(LockTime::Height(zebra_chain::block::Height(0)), 1, 2, 777));
-
-    /* common cases, when nLockTime = 0 or nLockTime < nBlockHeight | nBlockTime */
-    assert_eq!(check::is_final_tx_komodo(network, &build_transaction_template(LockTime::Height(zebra_chain::block::Height(0)), 1, 1, 0), tbh, tbt), Ok(()));
-    assert_eq!(check::is_final_tx_komodo(network, &build_transaction_template(LockTime::Height((tbh - 1).expect("height is ok")), 1, 1, 0), tbh, tbt), Ok(()));
-    assert_eq!(check::is_final_tx_komodo(network, &build_transaction_template(LockTime::Time(tbt - Duration::seconds(1)), 1, 1, 0), tbh, tbt), Ok(()));
-
-    /* first we will do the test for before December 2019 hardfork values */
-
-    /* before hardfork tx with vin with nSequence == 0xfffffffe treated as final if
-        nLockTime > (nBlockTime | nBlockHeight), such vins considered same way as vins with
-        Sequence == 0xffffffff. all other sequences in vins should be considered same way as in bitcoin,
-        if vin have "non-final" sequence and nLockTime >= (nBlockTime | nBlockHeight) it should be
-        considered as non-final.
-    */
-
-    assert_eq!(check::is_final_tx_komodo(network, &build_transaction_template(LockTime::Height((tbh + 1).expect("height is ok")), 1, 1, u32::MAX - 1), tbh, tbt), Ok(()));
-    assert_eq!(check::is_final_tx_komodo(network, &build_transaction_template(LockTime::Time(tbt + Duration::seconds(1)), 1, 1, u32::MAX - 1), tbh, tbt), Ok(()));
-
-    assert_eq!(check::is_final_tx_komodo(network, &build_transaction_template(LockTime::Height(tbh), 1, 1, u32::MAX - 1), tbh, tbt), Err(TransactionError::LockedUntilAfterBlockHeight(tbh)));
-    assert_eq!(check::is_final_tx_komodo(network, &build_transaction_template(LockTime::Time(tbt),   1, 1, u32::MAX - 1), tbh, tbt), Err(TransactionError::LockedUntilAfterBlockTime(tbt)));
-
-    // https://stackoverflow.com/questions/51121446/how-do-i-assert-an-enum-is-a-specific-variant-if-i-dont-care-about-its-fields
-    assert!(matches!(check::is_final_tx_komodo(network, &build_transaction_template(LockTime::Height((tbh + 1).expect("height is ok")), 1, 1, 777), tbh, tbt), Err(_)));
-    assert!(matches!(check::is_final_tx_komodo(network, &build_transaction_template(LockTime::Time(tbt + Duration::seconds(1))        , 1, 1, 777), tbh, tbt), Err(_)));
-
-    // all vins have SEQUENCE_FINAL, so it's final
-    assert_eq!(check::is_final_tx_komodo(network, &build_transaction_template(LockTime::Time(tbt + Duration::seconds(1)), 1, 0, u32::MAX - 1), tbh, tbt), Ok(()));
-
-    /* after let's "jump" into hardfork times, we will increase tbh and tbt to match HF times */
-    let tbh = (tbh + 2).expect("height is ok");
-    let tbt = tbt + Duration::seconds(1);
-    // in below tests in komodod we have chainActive.Height() = 1670001, inside komodo_hardfork_active, so HF assumed active,
-    // here to get the same effect we should increase tbh by 2.
-
-    /* after hardfork we consider nSequence == 0xfffffffe as final if nLockTime <= (nBlockTime | nBlockHeight) */
-
-    assert_eq!(check::is_final_tx_komodo(network, &build_transaction_template(LockTime::Height((tbh - 1).expect("height is ok")), 1, 1, u32::MAX - 1), tbh, tbt), Ok(()));
-    assert_eq!(check::is_final_tx_komodo(network, &build_transaction_template(LockTime::Time(tbt - Duration::seconds(1)),         1, 1, u32::MAX - 1), tbh, tbt), Ok(()));
-
-    assert_eq!(check::is_final_tx_komodo(network, &build_transaction_template(LockTime::Height(tbh), 1, 1, u32::MAX - 1), tbh, tbt), Ok(()));
-    assert_eq!(check::is_final_tx_komodo(network, &build_transaction_template(LockTime::Time(tbt),   1, 1, u32::MAX - 1), tbh, tbt), Ok(()));
-
-    assert!(matches!(check::is_final_tx_komodo(network, &build_transaction_template(LockTime::Height((tbh + 1).expect("height is ok")), 1, 1, u32::MAX - 1), tbh, tbt), Err(_)));
-    assert!(matches!(check::is_final_tx_komodo(network, &build_transaction_template(LockTime::Time(tbt + Duration::seconds(1))        , 1, 1, u32::MAX - 1), tbh, tbt), Err(_)));
-
-    assert_eq!(check::is_final_tx_komodo(network, &build_transaction_template(LockTime::Height((tbh - 1).expect("height is ok")), 1, 1, 777), tbh, tbt), Ok(()));
-    assert_eq!(check::is_final_tx_komodo(network, &build_transaction_template(LockTime::Time(tbt - Duration::seconds(1)),         1, 1, 777), tbh, tbt), Ok(()));
-    assert!(matches!(check::is_final_tx_komodo(network, &build_transaction_template(LockTime::Height(tbh), 1, 1, 777), tbh, tbt), Err(_)));
-    assert!(matches!(check::is_final_tx_komodo(network, &build_transaction_template(LockTime::Time(tbt)  , 1, 1, 777), tbh, tbt), Err(_)));
-    assert!(matches!(check::is_final_tx_komodo(network, &build_transaction_template(LockTime::Height((tbh + 1).expect("height is ok")), 1, 1, 777), tbh, tbt), Err(_)));
-    assert!(matches!(check::is_final_tx_komodo(network, &build_transaction_template(LockTime::Time(tbt + Duration::seconds(1))        , 1, 1, 777), tbh, tbt), Err(_)));
-
-    // all vins have SEQUENCE_FINAL, so it's final
-    assert_eq!(check::is_final_tx_komodo(network, &build_transaction_template(LockTime::Time(tbt + Duration::seconds(1)), 1, 0, u32::MAX - 1), tbh, tbt), Ok(()));
-=======
         assert_eq!(check::tx_has_banned_inputs(&tx), result);
     };
 
->>>>>>> f0050b8f
 }